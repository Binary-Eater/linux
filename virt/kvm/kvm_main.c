// SPDX-License-Identifier: GPL-2.0-only
/*
 * Kernel-based Virtual Machine driver for Linux
 *
 * This module enables machines with Intel VT-x extensions to run virtual
 * machines without emulation or binary translation.
 *
 * Copyright (C) 2006 Qumranet, Inc.
 * Copyright 2010 Red Hat, Inc. and/or its affiliates.
 *
 * Authors:
 *   Avi Kivity   <avi@qumranet.com>
 *   Yaniv Kamay  <yaniv@qumranet.com>
 */

#include <kvm/iodev.h>

#include <linux/kvm_host.h>
#include <linux/kvm.h>
#include <linux/module.h>
#include <linux/errno.h>
#include <linux/percpu.h>
#include <linux/mm.h>
#include <linux/miscdevice.h>
#include <linux/vmalloc.h>
#include <linux/reboot.h>
#include <linux/debugfs.h>
#include <linux/highmem.h>
#include <linux/file.h>
#include <linux/syscore_ops.h>
#include <linux/cpu.h>
#include <linux/sched/signal.h>
#include <linux/sched/mm.h>
#include <linux/sched/stat.h>
#include <linux/cpumask.h>
#include <linux/smp.h>
#include <linux/anon_inodes.h>
#include <linux/profile.h>
#include <linux/kvm_para.h>
#include <linux/pagemap.h>
#include <linux/mman.h>
#include <linux/swap.h>
#include <linux/bitops.h>
#include <linux/spinlock.h>
#include <linux/compat.h>
#include <linux/srcu.h>
#include <linux/hugetlb.h>
#include <linux/slab.h>
#include <linux/sort.h>
#include <linux/bsearch.h>
#include <linux/io.h>
#include <linux/lockdep.h>
#include <linux/kthread.h>

#include <asm/processor.h>
#include <asm/ioctl.h>
#include <linux/uaccess.h>
#include <asm/pgtable.h>

#include "coalesced_mmio.h"
#include "async_pf.h"
#include "vfio.h"

#define CREATE_TRACE_POINTS
#include <trace/events/kvm.h>

/* Worst case buffer size needed for holding an integer. */
#define ITOA_MAX_LEN 12

MODULE_AUTHOR("Qumranet");
MODULE_LICENSE("GPL");

/* Architectures should define their poll value according to the halt latency */
unsigned int halt_poll_ns = KVM_HALT_POLL_NS_DEFAULT;
module_param(halt_poll_ns, uint, 0644);
EXPORT_SYMBOL_GPL(halt_poll_ns);

/* Default doubles per-vcpu halt_poll_ns. */
unsigned int halt_poll_ns_grow = 2;
module_param(halt_poll_ns_grow, uint, 0644);
EXPORT_SYMBOL_GPL(halt_poll_ns_grow);

/* The start value to grow halt_poll_ns from */
unsigned int halt_poll_ns_grow_start = 10000; /* 10us */
module_param(halt_poll_ns_grow_start, uint, 0644);
EXPORT_SYMBOL_GPL(halt_poll_ns_grow_start);

/* Default resets per-vcpu halt_poll_ns . */
unsigned int halt_poll_ns_shrink;
module_param(halt_poll_ns_shrink, uint, 0644);
EXPORT_SYMBOL_GPL(halt_poll_ns_shrink);

/*
 * Ordering of locks:
 *
 *	kvm->lock --> kvm->slots_lock --> kvm->irq_lock
 */

DEFINE_MUTEX(kvm_lock);
static DEFINE_RAW_SPINLOCK(kvm_count_lock);
LIST_HEAD(vm_list);

static cpumask_var_t cpus_hardware_enabled;
static int kvm_usage_count;
static atomic_t hardware_enable_failed;

struct kmem_cache *kvm_vcpu_cache;
EXPORT_SYMBOL_GPL(kvm_vcpu_cache);

static __read_mostly struct preempt_ops kvm_preempt_ops;

struct dentry *kvm_debugfs_dir;
EXPORT_SYMBOL_GPL(kvm_debugfs_dir);

static int kvm_debugfs_num_entries;
static const struct file_operations *stat_fops_per_vm[];

static long kvm_vcpu_ioctl(struct file *file, unsigned int ioctl,
			   unsigned long arg);
#ifdef CONFIG_KVM_COMPAT
static long kvm_vcpu_compat_ioctl(struct file *file, unsigned int ioctl,
				  unsigned long arg);
#define KVM_COMPAT(c)	.compat_ioctl	= (c)
#else
/*
 * For architectures that don't implement a compat infrastructure,
 * adopt a double line of defense:
 * - Prevent a compat task from opening /dev/kvm
 * - If the open has been done by a 64bit task, and the KVM fd
 *   passed to a compat task, let the ioctls fail.
 */
static long kvm_no_compat_ioctl(struct file *file, unsigned int ioctl,
				unsigned long arg) { return -EINVAL; }

static int kvm_no_compat_open(struct inode *inode, struct file *file)
{
	return is_compat_task() ? -ENODEV : 0;
}
#define KVM_COMPAT(c)	.compat_ioctl	= kvm_no_compat_ioctl,	\
			.open		= kvm_no_compat_open
#endif
static int hardware_enable_all(void);
static void hardware_disable_all(void);

static void kvm_io_bus_destroy(struct kvm_io_bus *bus);

static void mark_page_dirty_in_slot(struct kvm_memory_slot *memslot, gfn_t gfn);

__visible bool kvm_rebooting;
EXPORT_SYMBOL_GPL(kvm_rebooting);

static bool largepages_enabled = true;

#define KVM_EVENT_CREATE_VM 0
#define KVM_EVENT_DESTROY_VM 1
static void kvm_uevent_notify_change(unsigned int type, struct kvm *kvm);
static unsigned long long kvm_createvm_count;
static unsigned long long kvm_active_vms;

__weak int kvm_arch_mmu_notifier_invalidate_range(struct kvm *kvm,
		unsigned long start, unsigned long end, bool blockable)
{
	return 0;
}

bool kvm_is_zone_device_pfn(kvm_pfn_t pfn)
{
	/*
	 * The metadata used by is_zone_device_page() to determine whether or
	 * not a page is ZONE_DEVICE is guaranteed to be valid if and only if
	 * the device has been pinned, e.g. by get_user_pages().  WARN if the
	 * page_count() is zero to help detect bad usage of this helper.
	 */
	if (!pfn_valid(pfn) || WARN_ON_ONCE(!page_count(pfn_to_page(pfn))))
		return false;

	return is_zone_device_page(pfn_to_page(pfn));
}

bool kvm_is_reserved_pfn(kvm_pfn_t pfn)
{
	/*
	 * ZONE_DEVICE pages currently set PG_reserved, but from a refcounting
	 * perspective they are "normal" pages, albeit with slightly different
	 * usage rules.
	 */
	if (pfn_valid(pfn))
		return PageReserved(pfn_to_page(pfn)) &&
		       !kvm_is_zone_device_pfn(pfn);

	return true;
}

/*
 * Switches to specified vcpu, until a matching vcpu_put()
 */
void vcpu_load(struct kvm_vcpu *vcpu)
{
	int cpu = get_cpu();
	preempt_notifier_register(&vcpu->preempt_notifier);
	kvm_arch_vcpu_load(vcpu, cpu);
	put_cpu();
}
EXPORT_SYMBOL_GPL(vcpu_load);

void vcpu_put(struct kvm_vcpu *vcpu)
{
	preempt_disable();
	kvm_arch_vcpu_put(vcpu);
	preempt_notifier_unregister(&vcpu->preempt_notifier);
	preempt_enable();
}
EXPORT_SYMBOL_GPL(vcpu_put);

/* TODO: merge with kvm_arch_vcpu_should_kick */
static bool kvm_request_needs_ipi(struct kvm_vcpu *vcpu, unsigned req)
{
	int mode = kvm_vcpu_exiting_guest_mode(vcpu);

	/*
	 * We need to wait for the VCPU to reenable interrupts and get out of
	 * READING_SHADOW_PAGE_TABLES mode.
	 */
	if (req & KVM_REQUEST_WAIT)
		return mode != OUTSIDE_GUEST_MODE;

	/*
	 * Need to kick a running VCPU, but otherwise there is nothing to do.
	 */
	return mode == IN_GUEST_MODE;
}

static void ack_flush(void *_completed)
{
}

static inline bool kvm_kick_many_cpus(const struct cpumask *cpus, bool wait)
{
	if (unlikely(!cpus))
		cpus = cpu_online_mask;

	if (cpumask_empty(cpus))
		return false;

	smp_call_function_many(cpus, ack_flush, NULL, wait);
	return true;
}

bool kvm_make_vcpus_request_mask(struct kvm *kvm, unsigned int req,
				 unsigned long *vcpu_bitmap, cpumask_var_t tmp)
{
	int i, cpu, me;
	struct kvm_vcpu *vcpu;
	bool called;

	me = get_cpu();

	kvm_for_each_vcpu(i, vcpu, kvm) {
		if (vcpu_bitmap && !test_bit(i, vcpu_bitmap))
			continue;

		kvm_make_request(req, vcpu);
		cpu = vcpu->cpu;

		if (!(req & KVM_REQUEST_NO_WAKEUP) && kvm_vcpu_wake_up(vcpu))
			continue;

		if (tmp != NULL && cpu != -1 && cpu != me &&
		    kvm_request_needs_ipi(vcpu, req))
			__cpumask_set_cpu(cpu, tmp);
	}

	called = kvm_kick_many_cpus(tmp, !!(req & KVM_REQUEST_WAIT));
	put_cpu();

	return called;
}

bool kvm_make_all_cpus_request(struct kvm *kvm, unsigned int req)
{
	cpumask_var_t cpus;
	bool called;

	zalloc_cpumask_var(&cpus, GFP_ATOMIC);

	called = kvm_make_vcpus_request_mask(kvm, req, NULL, cpus);

	free_cpumask_var(cpus);
	return called;
}

#ifndef CONFIG_HAVE_KVM_ARCH_TLB_FLUSH_ALL
void kvm_flush_remote_tlbs(struct kvm *kvm)
{
	/*
	 * Read tlbs_dirty before setting KVM_REQ_TLB_FLUSH in
	 * kvm_make_all_cpus_request.
	 */
	long dirty_count = smp_load_acquire(&kvm->tlbs_dirty);

	/*
	 * We want to publish modifications to the page tables before reading
	 * mode. Pairs with a memory barrier in arch-specific code.
	 * - x86: smp_mb__after_srcu_read_unlock in vcpu_enter_guest
	 * and smp_mb in walk_shadow_page_lockless_begin/end.
	 * - powerpc: smp_mb in kvmppc_prepare_to_enter.
	 *
	 * There is already an smp_mb__after_atomic() before
	 * kvm_make_all_cpus_request() reads vcpu->mode. We reuse that
	 * barrier here.
	 */
	if (!kvm_arch_flush_remote_tlb(kvm)
	    || kvm_make_all_cpus_request(kvm, KVM_REQ_TLB_FLUSH))
		++kvm->stat.remote_tlb_flush;
	cmpxchg(&kvm->tlbs_dirty, dirty_count, 0);
}
EXPORT_SYMBOL_GPL(kvm_flush_remote_tlbs);
#endif

void kvm_reload_remote_mmus(struct kvm *kvm)
{
	kvm_make_all_cpus_request(kvm, KVM_REQ_MMU_RELOAD);
}

int kvm_vcpu_init(struct kvm_vcpu *vcpu, struct kvm *kvm, unsigned id)
{
	struct page *page;
	int r;

	mutex_init(&vcpu->mutex);
	vcpu->cpu = -1;
	vcpu->kvm = kvm;
	vcpu->vcpu_id = id;
	vcpu->pid = NULL;
	init_swait_queue_head(&vcpu->wq);
	kvm_async_pf_vcpu_init(vcpu);

	vcpu->pre_pcpu = -1;
	INIT_LIST_HEAD(&vcpu->blocked_vcpu_list);

	page = alloc_page(GFP_KERNEL | __GFP_ZERO);
	if (!page) {
		r = -ENOMEM;
		goto fail;
	}
	vcpu->run = page_address(page);

	kvm_vcpu_set_in_spin_loop(vcpu, false);
	kvm_vcpu_set_dy_eligible(vcpu, false);
	vcpu->preempted = false;
	vcpu->ready = false;

	r = kvm_arch_vcpu_init(vcpu);
	if (r < 0)
		goto fail_free_run;
	return 0;

fail_free_run:
	free_page((unsigned long)vcpu->run);
fail:
	return r;
}
EXPORT_SYMBOL_GPL(kvm_vcpu_init);

void kvm_vcpu_uninit(struct kvm_vcpu *vcpu)
{
	/*
	 * no need for rcu_read_lock as VCPU_RUN is the only place that
	 * will change the vcpu->pid pointer and on uninit all file
	 * descriptors are already gone.
	 */
	put_pid(rcu_dereference_protected(vcpu->pid, 1));
	kvm_arch_vcpu_uninit(vcpu);
	free_page((unsigned long)vcpu->run);
}
EXPORT_SYMBOL_GPL(kvm_vcpu_uninit);

#if defined(CONFIG_MMU_NOTIFIER) && defined(KVM_ARCH_WANT_MMU_NOTIFIER)
static inline struct kvm *mmu_notifier_to_kvm(struct mmu_notifier *mn)
{
	return container_of(mn, struct kvm, mmu_notifier);
}

static void kvm_mmu_notifier_change_pte(struct mmu_notifier *mn,
					struct mm_struct *mm,
					unsigned long address,
					pte_t pte)
{
	struct kvm *kvm = mmu_notifier_to_kvm(mn);
	int idx;

	idx = srcu_read_lock(&kvm->srcu);
	spin_lock(&kvm->mmu_lock);
	kvm->mmu_notifier_seq++;

	if (kvm_set_spte_hva(kvm, address, pte))
		kvm_flush_remote_tlbs(kvm);

	spin_unlock(&kvm->mmu_lock);
	srcu_read_unlock(&kvm->srcu, idx);
}

static int kvm_mmu_notifier_invalidate_range_start(struct mmu_notifier *mn,
					const struct mmu_notifier_range *range)
{
	struct kvm *kvm = mmu_notifier_to_kvm(mn);
	int need_tlb_flush = 0, idx;
	int ret;

	idx = srcu_read_lock(&kvm->srcu);
	spin_lock(&kvm->mmu_lock);
	/*
	 * The count increase must become visible at unlock time as no
	 * spte can be established without taking the mmu_lock and
	 * count is also read inside the mmu_lock critical section.
	 */
	kvm->mmu_notifier_count++;
	need_tlb_flush = kvm_unmap_hva_range(kvm, range->start, range->end);
	need_tlb_flush |= kvm->tlbs_dirty;
	/* we've to flush the tlb before the pages can be freed */
	if (need_tlb_flush)
		kvm_flush_remote_tlbs(kvm);

	spin_unlock(&kvm->mmu_lock);

	ret = kvm_arch_mmu_notifier_invalidate_range(kvm, range->start,
					range->end,
					mmu_notifier_range_blockable(range));

	srcu_read_unlock(&kvm->srcu, idx);

	return ret;
}

static void kvm_mmu_notifier_invalidate_range_end(struct mmu_notifier *mn,
					const struct mmu_notifier_range *range)
{
	struct kvm *kvm = mmu_notifier_to_kvm(mn);

	spin_lock(&kvm->mmu_lock);
	/*
	 * This sequence increase will notify the kvm page fault that
	 * the page that is going to be mapped in the spte could have
	 * been freed.
	 */
	kvm->mmu_notifier_seq++;
	smp_wmb();
	/*
	 * The above sequence increase must be visible before the
	 * below count decrease, which is ensured by the smp_wmb above
	 * in conjunction with the smp_rmb in mmu_notifier_retry().
	 */
	kvm->mmu_notifier_count--;
	spin_unlock(&kvm->mmu_lock);

	BUG_ON(kvm->mmu_notifier_count < 0);
}

static int kvm_mmu_notifier_clear_flush_young(struct mmu_notifier *mn,
					      struct mm_struct *mm,
					      unsigned long start,
					      unsigned long end)
{
	struct kvm *kvm = mmu_notifier_to_kvm(mn);
	int young, idx;

	idx = srcu_read_lock(&kvm->srcu);
	spin_lock(&kvm->mmu_lock);

	young = kvm_age_hva(kvm, start, end);
	if (young)
		kvm_flush_remote_tlbs(kvm);

	spin_unlock(&kvm->mmu_lock);
	srcu_read_unlock(&kvm->srcu, idx);

	return young;
}

static int kvm_mmu_notifier_clear_young(struct mmu_notifier *mn,
					struct mm_struct *mm,
					unsigned long start,
					unsigned long end)
{
	struct kvm *kvm = mmu_notifier_to_kvm(mn);
	int young, idx;

	idx = srcu_read_lock(&kvm->srcu);
	spin_lock(&kvm->mmu_lock);
	/*
	 * Even though we do not flush TLB, this will still adversely
	 * affect performance on pre-Haswell Intel EPT, where there is
	 * no EPT Access Bit to clear so that we have to tear down EPT
	 * tables instead. If we find this unacceptable, we can always
	 * add a parameter to kvm_age_hva so that it effectively doesn't
	 * do anything on clear_young.
	 *
	 * Also note that currently we never issue secondary TLB flushes
	 * from clear_young, leaving this job up to the regular system
	 * cadence. If we find this inaccurate, we might come up with a
	 * more sophisticated heuristic later.
	 */
	young = kvm_age_hva(kvm, start, end);
	spin_unlock(&kvm->mmu_lock);
	srcu_read_unlock(&kvm->srcu, idx);

	return young;
}

static int kvm_mmu_notifier_test_young(struct mmu_notifier *mn,
				       struct mm_struct *mm,
				       unsigned long address)
{
	struct kvm *kvm = mmu_notifier_to_kvm(mn);
	int young, idx;

	idx = srcu_read_lock(&kvm->srcu);
	spin_lock(&kvm->mmu_lock);
	young = kvm_test_age_hva(kvm, address);
	spin_unlock(&kvm->mmu_lock);
	srcu_read_unlock(&kvm->srcu, idx);

	return young;
}

static void kvm_mmu_notifier_release(struct mmu_notifier *mn,
				     struct mm_struct *mm)
{
	struct kvm *kvm = mmu_notifier_to_kvm(mn);
	int idx;

	idx = srcu_read_lock(&kvm->srcu);
	kvm_arch_flush_shadow_all(kvm);
	srcu_read_unlock(&kvm->srcu, idx);
}

static const struct mmu_notifier_ops kvm_mmu_notifier_ops = {
	.invalidate_range_start	= kvm_mmu_notifier_invalidate_range_start,
	.invalidate_range_end	= kvm_mmu_notifier_invalidate_range_end,
	.clear_flush_young	= kvm_mmu_notifier_clear_flush_young,
	.clear_young		= kvm_mmu_notifier_clear_young,
	.test_young		= kvm_mmu_notifier_test_young,
	.change_pte		= kvm_mmu_notifier_change_pte,
	.release		= kvm_mmu_notifier_release,
};

static int kvm_init_mmu_notifier(struct kvm *kvm)
{
	kvm->mmu_notifier.ops = &kvm_mmu_notifier_ops;
	return mmu_notifier_register(&kvm->mmu_notifier, current->mm);
}

#else  /* !(CONFIG_MMU_NOTIFIER && KVM_ARCH_WANT_MMU_NOTIFIER) */

static int kvm_init_mmu_notifier(struct kvm *kvm)
{
	return 0;
}

#endif /* CONFIG_MMU_NOTIFIER && KVM_ARCH_WANT_MMU_NOTIFIER */

static struct kvm_memslots *kvm_alloc_memslots(void)
{
	int i;
	struct kvm_memslots *slots;

	slots = kvzalloc(sizeof(struct kvm_memslots), GFP_KERNEL_ACCOUNT);
	if (!slots)
		return NULL;

	for (i = 0; i < KVM_MEM_SLOTS_NUM; i++)
		slots->id_to_index[i] = slots->memslots[i].id = i;

	return slots;
}

static void kvm_destroy_dirty_bitmap(struct kvm_memory_slot *memslot)
{
	if (!memslot->dirty_bitmap)
		return;

	kvfree(memslot->dirty_bitmap);
	memslot->dirty_bitmap = NULL;
}

/*
 * Free any memory in @free but not in @dont.
 */
static void kvm_free_memslot(struct kvm *kvm, struct kvm_memory_slot *free,
			      struct kvm_memory_slot *dont)
{
	if (!dont || free->dirty_bitmap != dont->dirty_bitmap)
		kvm_destroy_dirty_bitmap(free);

	kvm_arch_free_memslot(kvm, free, dont);

	free->npages = 0;
}

static void kvm_free_memslots(struct kvm *kvm, struct kvm_memslots *slots)
{
	struct kvm_memory_slot *memslot;

	if (!slots)
		return;

	kvm_for_each_memslot(memslot, slots)
		kvm_free_memslot(kvm, memslot, NULL);

	kvfree(slots);
}

static void kvm_destroy_vm_debugfs(struct kvm *kvm)
{
	int i;

	if (!kvm->debugfs_dentry)
		return;

	debugfs_remove_recursive(kvm->debugfs_dentry);

	if (kvm->debugfs_stat_data) {
		for (i = 0; i < kvm_debugfs_num_entries; i++)
			kfree(kvm->debugfs_stat_data[i]);
		kfree(kvm->debugfs_stat_data);
	}
}

static int kvm_create_vm_debugfs(struct kvm *kvm, int fd)
{
	char dir_name[ITOA_MAX_LEN * 2];
	struct kvm_stat_data *stat_data;
	struct kvm_stats_debugfs_item *p;

	if (!debugfs_initialized())
		return 0;

	snprintf(dir_name, sizeof(dir_name), "%d-%d", task_pid_nr(current), fd);
	kvm->debugfs_dentry = debugfs_create_dir(dir_name, kvm_debugfs_dir);

	kvm->debugfs_stat_data = kcalloc(kvm_debugfs_num_entries,
					 sizeof(*kvm->debugfs_stat_data),
					 GFP_KERNEL_ACCOUNT);
	if (!kvm->debugfs_stat_data)
		return -ENOMEM;

	for (p = debugfs_entries; p->name; p++) {
		stat_data = kzalloc(sizeof(*stat_data), GFP_KERNEL_ACCOUNT);
		if (!stat_data)
			return -ENOMEM;

		stat_data->kvm = kvm;
		stat_data->offset = p->offset;
		stat_data->mode = p->mode ? p->mode : 0644;
		kvm->debugfs_stat_data[p - debugfs_entries] = stat_data;
		debugfs_create_file(p->name, stat_data->mode, kvm->debugfs_dentry,
				    stat_data, stat_fops_per_vm[p->kind]);
	}
	return 0;
}

/*
 * Called after the VM is otherwise initialized, but just before adding it to
 * the vm_list.
 */
int __weak kvm_arch_post_init_vm(struct kvm *kvm)
{
	return 0;
}

/*
 * Called just after removing the VM from the vm_list, but before doing any
 * other destruction.
 */
void __weak kvm_arch_pre_destroy_vm(struct kvm *kvm)
{
}

static struct kvm *kvm_create_vm(unsigned long type)
{
	struct kvm *kvm = kvm_arch_alloc_vm();
	int r = -ENOMEM;
	int i;

	if (!kvm)
		return ERR_PTR(-ENOMEM);

	spin_lock_init(&kvm->mmu_lock);
	mmgrab(current->mm);
	kvm->mm = current->mm;
	kvm_eventfd_init(kvm);
	mutex_init(&kvm->lock);
	mutex_init(&kvm->irq_lock);
	mutex_init(&kvm->slots_lock);
	INIT_LIST_HEAD(&kvm->devices);

	BUILD_BUG_ON(KVM_MEM_SLOTS_NUM > SHRT_MAX);

<<<<<<< HEAD
=======
	if (init_srcu_struct(&kvm->srcu))
		goto out_err_no_srcu;
	if (init_srcu_struct(&kvm->irq_srcu))
		goto out_err_no_irq_srcu;

	refcount_set(&kvm->users_count, 1);
>>>>>>> c4b75479
	for (i = 0; i < KVM_ADDRESS_SPACE_NUM; i++) {
		struct kvm_memslots *slots = kvm_alloc_memslots();

		if (!slots)
			goto out_err_no_arch_destroy_vm;
		/* Generations must be different for each address space. */
		slots->generation = i;
		rcu_assign_pointer(kvm->memslots[i], slots);
	}

	for (i = 0; i < KVM_NR_BUSES; i++) {
		rcu_assign_pointer(kvm->buses[i],
			kzalloc(sizeof(struct kvm_io_bus), GFP_KERNEL_ACCOUNT));
		if (!kvm->buses[i])
			goto out_err_no_arch_destroy_vm;
	}

<<<<<<< HEAD
	refcount_set(&kvm->users_count, 1);
=======
>>>>>>> c4b75479
	r = kvm_arch_init_vm(kvm, type);
	if (r)
		goto out_err_no_arch_destroy_vm;

	r = hardware_enable_all();
	if (r)
		goto out_err_no_disable;

#ifdef CONFIG_HAVE_KVM_IRQFD
	INIT_HLIST_HEAD(&kvm->irq_ack_notifier_list);
#endif

<<<<<<< HEAD
	if (init_srcu_struct(&kvm->srcu))
		goto out_err_no_srcu;
	if (init_srcu_struct(&kvm->irq_srcu))
		goto out_err_no_irq_srcu;

=======
>>>>>>> c4b75479
	r = kvm_init_mmu_notifier(kvm);
	if (r)
		goto out_err_no_mmu_notifier;

	r = kvm_arch_post_init_vm(kvm);
	if (r)
		goto out_err;

	mutex_lock(&kvm_lock);
	list_add(&kvm->vm_list, &vm_list);
	mutex_unlock(&kvm_lock);

	preempt_notifier_inc();

	return kvm;

out_err:
#if defined(CONFIG_MMU_NOTIFIER) && defined(KVM_ARCH_WANT_MMU_NOTIFIER)
	if (kvm->mmu_notifier.ops)
		mmu_notifier_unregister(&kvm->mmu_notifier, current->mm);
#endif
out_err_no_mmu_notifier:
	hardware_disable_all();
out_err_no_disable:
	kvm_arch_destroy_vm(kvm);
<<<<<<< HEAD
	WARN_ON_ONCE(!refcount_dec_and_test(&kvm->users_count));
out_err_no_arch_destroy_vm:
=======
out_err_no_arch_destroy_vm:
	WARN_ON_ONCE(!refcount_dec_and_test(&kvm->users_count));
>>>>>>> c4b75479
	for (i = 0; i < KVM_NR_BUSES; i++)
		kfree(kvm_get_bus(kvm, i));
	for (i = 0; i < KVM_ADDRESS_SPACE_NUM; i++)
		kvm_free_memslots(kvm, __kvm_memslots(kvm, i));
	cleanup_srcu_struct(&kvm->irq_srcu);
out_err_no_irq_srcu:
	cleanup_srcu_struct(&kvm->srcu);
out_err_no_srcu:
	kvm_arch_free_vm(kvm);
	mmdrop(current->mm);
	return ERR_PTR(r);
}

static void kvm_destroy_devices(struct kvm *kvm)
{
	struct kvm_device *dev, *tmp;

	/*
	 * We do not need to take the kvm->lock here, because nobody else
	 * has a reference to the struct kvm at this point and therefore
	 * cannot access the devices list anyhow.
	 */
	list_for_each_entry_safe(dev, tmp, &kvm->devices, vm_node) {
		list_del(&dev->vm_node);
		dev->ops->destroy(dev);
	}
}

static void kvm_destroy_vm(struct kvm *kvm)
{
	int i;
	struct mm_struct *mm = kvm->mm;

	kvm_uevent_notify_change(KVM_EVENT_DESTROY_VM, kvm);
	kvm_destroy_vm_debugfs(kvm);
	kvm_arch_sync_events(kvm);
	mutex_lock(&kvm_lock);
	list_del(&kvm->vm_list);
	mutex_unlock(&kvm_lock);
	kvm_arch_pre_destroy_vm(kvm);

	kvm_free_irq_routing(kvm);
	for (i = 0; i < KVM_NR_BUSES; i++) {
		struct kvm_io_bus *bus = kvm_get_bus(kvm, i);

		if (bus)
			kvm_io_bus_destroy(bus);
		kvm->buses[i] = NULL;
	}
	kvm_coalesced_mmio_free(kvm);
#if defined(CONFIG_MMU_NOTIFIER) && defined(KVM_ARCH_WANT_MMU_NOTIFIER)
	mmu_notifier_unregister(&kvm->mmu_notifier, kvm->mm);
#else
	kvm_arch_flush_shadow_all(kvm);
#endif
	kvm_arch_destroy_vm(kvm);
	kvm_destroy_devices(kvm);
	for (i = 0; i < KVM_ADDRESS_SPACE_NUM; i++)
		kvm_free_memslots(kvm, __kvm_memslots(kvm, i));
	cleanup_srcu_struct(&kvm->irq_srcu);
	cleanup_srcu_struct(&kvm->srcu);
	kvm_arch_free_vm(kvm);
	preempt_notifier_dec();
	hardware_disable_all();
	mmdrop(mm);
}

void kvm_get_kvm(struct kvm *kvm)
{
	refcount_inc(&kvm->users_count);
}
EXPORT_SYMBOL_GPL(kvm_get_kvm);

void kvm_put_kvm(struct kvm *kvm)
{
	if (refcount_dec_and_test(&kvm->users_count))
		kvm_destroy_vm(kvm);
}
EXPORT_SYMBOL_GPL(kvm_put_kvm);


static int kvm_vm_release(struct inode *inode, struct file *filp)
{
	struct kvm *kvm = filp->private_data;

	kvm_irqfd_release(kvm);

	kvm_put_kvm(kvm);
	return 0;
}

/*
 * Allocation size is twice as large as the actual dirty bitmap size.
 * See x86's kvm_vm_ioctl_get_dirty_log() why this is needed.
 */
static int kvm_create_dirty_bitmap(struct kvm_memory_slot *memslot)
{
	unsigned long dirty_bytes = 2 * kvm_dirty_bitmap_bytes(memslot);

	memslot->dirty_bitmap = kvzalloc(dirty_bytes, GFP_KERNEL_ACCOUNT);
	if (!memslot->dirty_bitmap)
		return -ENOMEM;

	return 0;
}

/*
 * Insert memslot and re-sort memslots based on their GFN,
 * so binary search could be used to lookup GFN.
 * Sorting algorithm takes advantage of having initially
 * sorted array and known changed memslot position.
 */
static void update_memslots(struct kvm_memslots *slots,
			    struct kvm_memory_slot *new,
			    enum kvm_mr_change change)
{
	int id = new->id;
	int i = slots->id_to_index[id];
	struct kvm_memory_slot *mslots = slots->memslots;

	WARN_ON(mslots[i].id != id);
	switch (change) {
	case KVM_MR_CREATE:
		slots->used_slots++;
		WARN_ON(mslots[i].npages || !new->npages);
		break;
	case KVM_MR_DELETE:
		slots->used_slots--;
		WARN_ON(new->npages || !mslots[i].npages);
		break;
	default:
		break;
	}

	while (i < KVM_MEM_SLOTS_NUM - 1 &&
	       new->base_gfn <= mslots[i + 1].base_gfn) {
		if (!mslots[i + 1].npages)
			break;
		mslots[i] = mslots[i + 1];
		slots->id_to_index[mslots[i].id] = i;
		i++;
	}

	/*
	 * The ">=" is needed when creating a slot with base_gfn == 0,
	 * so that it moves before all those with base_gfn == npages == 0.
	 *
	 * On the other hand, if new->npages is zero, the above loop has
	 * already left i pointing to the beginning of the empty part of
	 * mslots, and the ">=" would move the hole backwards in this
	 * case---which is wrong.  So skip the loop when deleting a slot.
	 */
	if (new->npages) {
		while (i > 0 &&
		       new->base_gfn >= mslots[i - 1].base_gfn) {
			mslots[i] = mslots[i - 1];
			slots->id_to_index[mslots[i].id] = i;
			i--;
		}
	} else
		WARN_ON_ONCE(i != slots->used_slots);

	mslots[i] = *new;
	slots->id_to_index[mslots[i].id] = i;
}

static int check_memory_region_flags(const struct kvm_userspace_memory_region *mem)
{
	u32 valid_flags = KVM_MEM_LOG_DIRTY_PAGES;

#ifdef __KVM_HAVE_READONLY_MEM
	valid_flags |= KVM_MEM_READONLY;
#endif

	if (mem->flags & ~valid_flags)
		return -EINVAL;

	return 0;
}

static struct kvm_memslots *install_new_memslots(struct kvm *kvm,
		int as_id, struct kvm_memslots *slots)
{
	struct kvm_memslots *old_memslots = __kvm_memslots(kvm, as_id);
	u64 gen = old_memslots->generation;

	WARN_ON(gen & KVM_MEMSLOT_GEN_UPDATE_IN_PROGRESS);
	slots->generation = gen | KVM_MEMSLOT_GEN_UPDATE_IN_PROGRESS;

	rcu_assign_pointer(kvm->memslots[as_id], slots);
	synchronize_srcu_expedited(&kvm->srcu);

	/*
	 * Increment the new memslot generation a second time, dropping the
	 * update in-progress flag and incrementing then generation based on
	 * the number of address spaces.  This provides a unique and easily
	 * identifiable generation number while the memslots are in flux.
	 */
	gen = slots->generation & ~KVM_MEMSLOT_GEN_UPDATE_IN_PROGRESS;

	/*
	 * Generations must be unique even across address spaces.  We do not need
	 * a global counter for that, instead the generation space is evenly split
	 * across address spaces.  For example, with two address spaces, address
	 * space 0 will use generations 0, 2, 4, ... while address space 1 will
	 * use generations 1, 3, 5, ...
	 */
	gen += KVM_ADDRESS_SPACE_NUM;

	kvm_arch_memslots_updated(kvm, gen);

	slots->generation = gen;

	return old_memslots;
}

/*
 * Allocate some memory and give it an address in the guest physical address
 * space.
 *
 * Discontiguous memory is allowed, mostly for framebuffers.
 *
 * Must be called holding kvm->slots_lock for write.
 */
int __kvm_set_memory_region(struct kvm *kvm,
			    const struct kvm_userspace_memory_region *mem)
{
	int r;
	gfn_t base_gfn;
	unsigned long npages;
	struct kvm_memory_slot *slot;
	struct kvm_memory_slot old, new;
	struct kvm_memslots *slots = NULL, *old_memslots;
	int as_id, id;
	enum kvm_mr_change change;

	r = check_memory_region_flags(mem);
	if (r)
		goto out;

	r = -EINVAL;
	as_id = mem->slot >> 16;
	id = (u16)mem->slot;

	/* General sanity checks */
	if (mem->memory_size & (PAGE_SIZE - 1))
		goto out;
	if (mem->guest_phys_addr & (PAGE_SIZE - 1))
		goto out;
	/* We can read the guest memory with __xxx_user() later on. */
	if ((id < KVM_USER_MEM_SLOTS) &&
	    ((mem->userspace_addr & (PAGE_SIZE - 1)) ||
	     !access_ok((void __user *)(unsigned long)mem->userspace_addr,
			mem->memory_size)))
		goto out;
	if (as_id >= KVM_ADDRESS_SPACE_NUM || id >= KVM_MEM_SLOTS_NUM)
		goto out;
	if (mem->guest_phys_addr + mem->memory_size < mem->guest_phys_addr)
		goto out;

	slot = id_to_memslot(__kvm_memslots(kvm, as_id), id);
	base_gfn = mem->guest_phys_addr >> PAGE_SHIFT;
	npages = mem->memory_size >> PAGE_SHIFT;

	if (npages > KVM_MEM_MAX_NR_PAGES)
		goto out;

	new = old = *slot;

	new.id = id;
	new.base_gfn = base_gfn;
	new.npages = npages;
	new.flags = mem->flags;

	if (npages) {
		if (!old.npages)
			change = KVM_MR_CREATE;
		else { /* Modify an existing slot. */
			if ((mem->userspace_addr != old.userspace_addr) ||
			    (npages != old.npages) ||
			    ((new.flags ^ old.flags) & KVM_MEM_READONLY))
				goto out;

			if (base_gfn != old.base_gfn)
				change = KVM_MR_MOVE;
			else if (new.flags != old.flags)
				change = KVM_MR_FLAGS_ONLY;
			else { /* Nothing to change. */
				r = 0;
				goto out;
			}
		}
	} else {
		if (!old.npages)
			goto out;

		change = KVM_MR_DELETE;
		new.base_gfn = 0;
		new.flags = 0;
	}

	if ((change == KVM_MR_CREATE) || (change == KVM_MR_MOVE)) {
		/* Check for overlaps */
		r = -EEXIST;
		kvm_for_each_memslot(slot, __kvm_memslots(kvm, as_id)) {
			if (slot->id == id)
				continue;
			if (!((base_gfn + npages <= slot->base_gfn) ||
			      (base_gfn >= slot->base_gfn + slot->npages)))
				goto out;
		}
	}

	/* Free page dirty bitmap if unneeded */
	if (!(new.flags & KVM_MEM_LOG_DIRTY_PAGES))
		new.dirty_bitmap = NULL;

	r = -ENOMEM;
	if (change == KVM_MR_CREATE) {
		new.userspace_addr = mem->userspace_addr;

		if (kvm_arch_create_memslot(kvm, &new, npages))
			goto out_free;
	}

	/* Allocate page dirty bitmap if needed */
	if ((new.flags & KVM_MEM_LOG_DIRTY_PAGES) && !new.dirty_bitmap) {
		if (kvm_create_dirty_bitmap(&new) < 0)
			goto out_free;
	}

	slots = kvzalloc(sizeof(struct kvm_memslots), GFP_KERNEL_ACCOUNT);
	if (!slots)
		goto out_free;
	memcpy(slots, __kvm_memslots(kvm, as_id), sizeof(struct kvm_memslots));

	if ((change == KVM_MR_DELETE) || (change == KVM_MR_MOVE)) {
		slot = id_to_memslot(slots, id);
		slot->flags |= KVM_MEMSLOT_INVALID;

		old_memslots = install_new_memslots(kvm, as_id, slots);

		/* From this point no new shadow pages pointing to a deleted,
		 * or moved, memslot will be created.
		 *
		 * validation of sp->gfn happens in:
		 *	- gfn_to_hva (kvm_read_guest, gfn_to_pfn)
		 *	- kvm_is_visible_gfn (mmu_check_roots)
		 */
		kvm_arch_flush_shadow_memslot(kvm, slot);

		/*
		 * We can re-use the old_memslots from above, the only difference
		 * from the currently installed memslots is the invalid flag.  This
		 * will get overwritten by update_memslots anyway.
		 */
		slots = old_memslots;
	}

	r = kvm_arch_prepare_memory_region(kvm, &new, mem, change);
	if (r)
		goto out_slots;

	/* actual memory is freed via old in kvm_free_memslot below */
	if (change == KVM_MR_DELETE) {
		new.dirty_bitmap = NULL;
		memset(&new.arch, 0, sizeof(new.arch));
	}

	update_memslots(slots, &new, change);
	old_memslots = install_new_memslots(kvm, as_id, slots);

	kvm_arch_commit_memory_region(kvm, mem, &old, &new, change);

	kvm_free_memslot(kvm, &old, &new);
	kvfree(old_memslots);
	return 0;

out_slots:
	kvfree(slots);
out_free:
	kvm_free_memslot(kvm, &new, &old);
out:
	return r;
}
EXPORT_SYMBOL_GPL(__kvm_set_memory_region);

int kvm_set_memory_region(struct kvm *kvm,
			  const struct kvm_userspace_memory_region *mem)
{
	int r;

	mutex_lock(&kvm->slots_lock);
	r = __kvm_set_memory_region(kvm, mem);
	mutex_unlock(&kvm->slots_lock);
	return r;
}
EXPORT_SYMBOL_GPL(kvm_set_memory_region);

static int kvm_vm_ioctl_set_memory_region(struct kvm *kvm,
					  struct kvm_userspace_memory_region *mem)
{
	if ((u16)mem->slot >= KVM_USER_MEM_SLOTS)
		return -EINVAL;

	return kvm_set_memory_region(kvm, mem);
}

int kvm_get_dirty_log(struct kvm *kvm,
			struct kvm_dirty_log *log, int *is_dirty)
{
	struct kvm_memslots *slots;
	struct kvm_memory_slot *memslot;
	int i, as_id, id;
	unsigned long n;
	unsigned long any = 0;

	as_id = log->slot >> 16;
	id = (u16)log->slot;
	if (as_id >= KVM_ADDRESS_SPACE_NUM || id >= KVM_USER_MEM_SLOTS)
		return -EINVAL;

	slots = __kvm_memslots(kvm, as_id);
	memslot = id_to_memslot(slots, id);
	if (!memslot->dirty_bitmap)
		return -ENOENT;

	n = kvm_dirty_bitmap_bytes(memslot);

	for (i = 0; !any && i < n/sizeof(long); ++i)
		any = memslot->dirty_bitmap[i];

	if (copy_to_user(log->dirty_bitmap, memslot->dirty_bitmap, n))
		return -EFAULT;

	if (any)
		*is_dirty = 1;
	return 0;
}
EXPORT_SYMBOL_GPL(kvm_get_dirty_log);

#ifdef CONFIG_KVM_GENERIC_DIRTYLOG_READ_PROTECT
/**
 * kvm_get_dirty_log_protect - get a snapshot of dirty pages
 *	and reenable dirty page tracking for the corresponding pages.
 * @kvm:	pointer to kvm instance
 * @log:	slot id and address to which we copy the log
 * @flush:	true if TLB flush is needed by caller
 *
 * We need to keep it in mind that VCPU threads can write to the bitmap
 * concurrently. So, to avoid losing track of dirty pages we keep the
 * following order:
 *
 *    1. Take a snapshot of the bit and clear it if needed.
 *    2. Write protect the corresponding page.
 *    3. Copy the snapshot to the userspace.
 *    4. Upon return caller flushes TLB's if needed.
 *
 * Between 2 and 4, the guest may write to the page using the remaining TLB
 * entry.  This is not a problem because the page is reported dirty using
 * the snapshot taken before and step 4 ensures that writes done after
 * exiting to userspace will be logged for the next call.
 *
 */
int kvm_get_dirty_log_protect(struct kvm *kvm,
			struct kvm_dirty_log *log, bool *flush)
{
	struct kvm_memslots *slots;
	struct kvm_memory_slot *memslot;
	int i, as_id, id;
	unsigned long n;
	unsigned long *dirty_bitmap;
	unsigned long *dirty_bitmap_buffer;

	as_id = log->slot >> 16;
	id = (u16)log->slot;
	if (as_id >= KVM_ADDRESS_SPACE_NUM || id >= KVM_USER_MEM_SLOTS)
		return -EINVAL;

	slots = __kvm_memslots(kvm, as_id);
	memslot = id_to_memslot(slots, id);

	dirty_bitmap = memslot->dirty_bitmap;
	if (!dirty_bitmap)
		return -ENOENT;

	n = kvm_dirty_bitmap_bytes(memslot);
	*flush = false;
	if (kvm->manual_dirty_log_protect) {
		/*
		 * Unlike kvm_get_dirty_log, we always return false in *flush,
		 * because no flush is needed until KVM_CLEAR_DIRTY_LOG.  There
		 * is some code duplication between this function and
		 * kvm_get_dirty_log, but hopefully all architecture
		 * transition to kvm_get_dirty_log_protect and kvm_get_dirty_log
		 * can be eliminated.
		 */
		dirty_bitmap_buffer = dirty_bitmap;
	} else {
		dirty_bitmap_buffer = kvm_second_dirty_bitmap(memslot);
		memset(dirty_bitmap_buffer, 0, n);

		spin_lock(&kvm->mmu_lock);
		for (i = 0; i < n / sizeof(long); i++) {
			unsigned long mask;
			gfn_t offset;

			if (!dirty_bitmap[i])
				continue;

			*flush = true;
			mask = xchg(&dirty_bitmap[i], 0);
			dirty_bitmap_buffer[i] = mask;

			offset = i * BITS_PER_LONG;
			kvm_arch_mmu_enable_log_dirty_pt_masked(kvm, memslot,
								offset, mask);
		}
		spin_unlock(&kvm->mmu_lock);
	}

	if (copy_to_user(log->dirty_bitmap, dirty_bitmap_buffer, n))
		return -EFAULT;
	return 0;
}
EXPORT_SYMBOL_GPL(kvm_get_dirty_log_protect);

/**
 * kvm_clear_dirty_log_protect - clear dirty bits in the bitmap
 *	and reenable dirty page tracking for the corresponding pages.
 * @kvm:	pointer to kvm instance
 * @log:	slot id and address from which to fetch the bitmap of dirty pages
 * @flush:	true if TLB flush is needed by caller
 */
int kvm_clear_dirty_log_protect(struct kvm *kvm,
				struct kvm_clear_dirty_log *log, bool *flush)
{
	struct kvm_memslots *slots;
	struct kvm_memory_slot *memslot;
	int as_id, id;
	gfn_t offset;
	unsigned long i, n;
	unsigned long *dirty_bitmap;
	unsigned long *dirty_bitmap_buffer;

	as_id = log->slot >> 16;
	id = (u16)log->slot;
	if (as_id >= KVM_ADDRESS_SPACE_NUM || id >= KVM_USER_MEM_SLOTS)
		return -EINVAL;

	if (log->first_page & 63)
		return -EINVAL;

	slots = __kvm_memslots(kvm, as_id);
	memslot = id_to_memslot(slots, id);

	dirty_bitmap = memslot->dirty_bitmap;
	if (!dirty_bitmap)
		return -ENOENT;

	n = ALIGN(log->num_pages, BITS_PER_LONG) / 8;

	if (log->first_page > memslot->npages ||
	    log->num_pages > memslot->npages - log->first_page ||
	    (log->num_pages < memslot->npages - log->first_page && (log->num_pages & 63)))
	    return -EINVAL;

	*flush = false;
	dirty_bitmap_buffer = kvm_second_dirty_bitmap(memslot);
	if (copy_from_user(dirty_bitmap_buffer, log->dirty_bitmap, n))
		return -EFAULT;

	spin_lock(&kvm->mmu_lock);
	for (offset = log->first_page, i = offset / BITS_PER_LONG,
		 n = DIV_ROUND_UP(log->num_pages, BITS_PER_LONG); n--;
	     i++, offset += BITS_PER_LONG) {
		unsigned long mask = *dirty_bitmap_buffer++;
		atomic_long_t *p = (atomic_long_t *) &dirty_bitmap[i];
		if (!mask)
			continue;

		mask &= atomic_long_fetch_andnot(mask, p);

		/*
		 * mask contains the bits that really have been cleared.  This
		 * never includes any bits beyond the length of the memslot (if
		 * the length is not aligned to 64 pages), therefore it is not
		 * a problem if userspace sets them in log->dirty_bitmap.
		*/
		if (mask) {
			*flush = true;
			kvm_arch_mmu_enable_log_dirty_pt_masked(kvm, memslot,
								offset, mask);
		}
	}
	spin_unlock(&kvm->mmu_lock);

	return 0;
}
EXPORT_SYMBOL_GPL(kvm_clear_dirty_log_protect);
#endif

bool kvm_largepages_enabled(void)
{
	return largepages_enabled;
}

void kvm_disable_largepages(void)
{
	largepages_enabled = false;
}
EXPORT_SYMBOL_GPL(kvm_disable_largepages);

struct kvm_memory_slot *gfn_to_memslot(struct kvm *kvm, gfn_t gfn)
{
	return __gfn_to_memslot(kvm_memslots(kvm), gfn);
}
EXPORT_SYMBOL_GPL(gfn_to_memslot);

struct kvm_memory_slot *kvm_vcpu_gfn_to_memslot(struct kvm_vcpu *vcpu, gfn_t gfn)
{
	return __gfn_to_memslot(kvm_vcpu_memslots(vcpu), gfn);
}

bool kvm_is_visible_gfn(struct kvm *kvm, gfn_t gfn)
{
	struct kvm_memory_slot *memslot = gfn_to_memslot(kvm, gfn);

	if (!memslot || memslot->id >= KVM_USER_MEM_SLOTS ||
	      memslot->flags & KVM_MEMSLOT_INVALID)
		return false;

	return true;
}
EXPORT_SYMBOL_GPL(kvm_is_visible_gfn);

unsigned long kvm_host_page_size(struct kvm *kvm, gfn_t gfn)
{
	struct vm_area_struct *vma;
	unsigned long addr, size;

	size = PAGE_SIZE;

	addr = gfn_to_hva(kvm, gfn);
	if (kvm_is_error_hva(addr))
		return PAGE_SIZE;

	down_read(&current->mm->mmap_sem);
	vma = find_vma(current->mm, addr);
	if (!vma)
		goto out;

	size = vma_kernel_pagesize(vma);

out:
	up_read(&current->mm->mmap_sem);

	return size;
}

static bool memslot_is_readonly(struct kvm_memory_slot *slot)
{
	return slot->flags & KVM_MEM_READONLY;
}

static unsigned long __gfn_to_hva_many(struct kvm_memory_slot *slot, gfn_t gfn,
				       gfn_t *nr_pages, bool write)
{
	if (!slot || slot->flags & KVM_MEMSLOT_INVALID)
		return KVM_HVA_ERR_BAD;

	if (memslot_is_readonly(slot) && write)
		return KVM_HVA_ERR_RO_BAD;

	if (nr_pages)
		*nr_pages = slot->npages - (gfn - slot->base_gfn);

	return __gfn_to_hva_memslot(slot, gfn);
}

static unsigned long gfn_to_hva_many(struct kvm_memory_slot *slot, gfn_t gfn,
				     gfn_t *nr_pages)
{
	return __gfn_to_hva_many(slot, gfn, nr_pages, true);
}

unsigned long gfn_to_hva_memslot(struct kvm_memory_slot *slot,
					gfn_t gfn)
{
	return gfn_to_hva_many(slot, gfn, NULL);
}
EXPORT_SYMBOL_GPL(gfn_to_hva_memslot);

unsigned long gfn_to_hva(struct kvm *kvm, gfn_t gfn)
{
	return gfn_to_hva_many(gfn_to_memslot(kvm, gfn), gfn, NULL);
}
EXPORT_SYMBOL_GPL(gfn_to_hva);

unsigned long kvm_vcpu_gfn_to_hva(struct kvm_vcpu *vcpu, gfn_t gfn)
{
	return gfn_to_hva_many(kvm_vcpu_gfn_to_memslot(vcpu, gfn), gfn, NULL);
}
EXPORT_SYMBOL_GPL(kvm_vcpu_gfn_to_hva);

/*
 * Return the hva of a @gfn and the R/W attribute if possible.
 *
 * @slot: the kvm_memory_slot which contains @gfn
 * @gfn: the gfn to be translated
 * @writable: used to return the read/write attribute of the @slot if the hva
 * is valid and @writable is not NULL
 */
unsigned long gfn_to_hva_memslot_prot(struct kvm_memory_slot *slot,
				      gfn_t gfn, bool *writable)
{
	unsigned long hva = __gfn_to_hva_many(slot, gfn, NULL, false);

	if (!kvm_is_error_hva(hva) && writable)
		*writable = !memslot_is_readonly(slot);

	return hva;
}

unsigned long gfn_to_hva_prot(struct kvm *kvm, gfn_t gfn, bool *writable)
{
	struct kvm_memory_slot *slot = gfn_to_memslot(kvm, gfn);

	return gfn_to_hva_memslot_prot(slot, gfn, writable);
}

unsigned long kvm_vcpu_gfn_to_hva_prot(struct kvm_vcpu *vcpu, gfn_t gfn, bool *writable)
{
	struct kvm_memory_slot *slot = kvm_vcpu_gfn_to_memslot(vcpu, gfn);

	return gfn_to_hva_memslot_prot(slot, gfn, writable);
}

static inline int check_user_page_hwpoison(unsigned long addr)
{
	int rc, flags = FOLL_HWPOISON | FOLL_WRITE;

	rc = get_user_pages(addr, 1, flags, NULL, NULL);
	return rc == -EHWPOISON;
}

/*
 * The fast path to get the writable pfn which will be stored in @pfn,
 * true indicates success, otherwise false is returned.  It's also the
 * only part that runs if we can are in atomic context.
 */
static bool hva_to_pfn_fast(unsigned long addr, bool write_fault,
			    bool *writable, kvm_pfn_t *pfn)
{
	struct page *page[1];
	int npages;

	/*
	 * Fast pin a writable pfn only if it is a write fault request
	 * or the caller allows to map a writable pfn for a read fault
	 * request.
	 */
	if (!(write_fault || writable))
		return false;

	npages = __get_user_pages_fast(addr, 1, 1, page);
	if (npages == 1) {
		*pfn = page_to_pfn(page[0]);

		if (writable)
			*writable = true;
		return true;
	}

	return false;
}

/*
 * The slow path to get the pfn of the specified host virtual address,
 * 1 indicates success, -errno is returned if error is detected.
 */
static int hva_to_pfn_slow(unsigned long addr, bool *async, bool write_fault,
			   bool *writable, kvm_pfn_t *pfn)
{
	unsigned int flags = FOLL_HWPOISON;
	struct page *page;
	int npages = 0;

	might_sleep();

	if (writable)
		*writable = write_fault;

	if (write_fault)
		flags |= FOLL_WRITE;
	if (async)
		flags |= FOLL_NOWAIT;

	npages = get_user_pages_unlocked(addr, 1, &page, flags);
	if (npages != 1)
		return npages;

	/* map read fault as writable if possible */
	if (unlikely(!write_fault) && writable) {
		struct page *wpage;

		if (__get_user_pages_fast(addr, 1, 1, &wpage) == 1) {
			*writable = true;
			put_page(page);
			page = wpage;
		}
	}
	*pfn = page_to_pfn(page);
	return npages;
}

static bool vma_is_valid(struct vm_area_struct *vma, bool write_fault)
{
	if (unlikely(!(vma->vm_flags & VM_READ)))
		return false;

	if (write_fault && (unlikely(!(vma->vm_flags & VM_WRITE))))
		return false;

	return true;
}

static int hva_to_pfn_remapped(struct vm_area_struct *vma,
			       unsigned long addr, bool *async,
			       bool write_fault, bool *writable,
			       kvm_pfn_t *p_pfn)
{
	unsigned long pfn;
	int r;

	r = follow_pfn(vma, addr, &pfn);
	if (r) {
		/*
		 * get_user_pages fails for VM_IO and VM_PFNMAP vmas and does
		 * not call the fault handler, so do it here.
		 */
		bool unlocked = false;
		r = fixup_user_fault(current, current->mm, addr,
				     (write_fault ? FAULT_FLAG_WRITE : 0),
				     &unlocked);
		if (unlocked)
			return -EAGAIN;
		if (r)
			return r;

		r = follow_pfn(vma, addr, &pfn);
		if (r)
			return r;

	}

	if (writable)
		*writable = true;

	/*
	 * Get a reference here because callers of *hva_to_pfn* and
	 * *gfn_to_pfn* ultimately call kvm_release_pfn_clean on the
	 * returned pfn.  This is only needed if the VMA has VM_MIXEDMAP
	 * set, but the kvm_get_pfn/kvm_release_pfn_clean pair will
	 * simply do nothing for reserved pfns.
	 *
	 * Whoever called remap_pfn_range is also going to call e.g.
	 * unmap_mapping_range before the underlying pages are freed,
	 * causing a call to our MMU notifier.
	 */ 
	kvm_get_pfn(pfn);

	*p_pfn = pfn;
	return 0;
}

/*
 * Pin guest page in memory and return its pfn.
 * @addr: host virtual address which maps memory to the guest
 * @atomic: whether this function can sleep
 * @async: whether this function need to wait IO complete if the
 *         host page is not in the memory
 * @write_fault: whether we should get a writable host page
 * @writable: whether it allows to map a writable host page for !@write_fault
 *
 * The function will map a writable host page for these two cases:
 * 1): @write_fault = true
 * 2): @write_fault = false && @writable, @writable will tell the caller
 *     whether the mapping is writable.
 */
static kvm_pfn_t hva_to_pfn(unsigned long addr, bool atomic, bool *async,
			bool write_fault, bool *writable)
{
	struct vm_area_struct *vma;
	kvm_pfn_t pfn = 0;
	int npages, r;

	/* we can do it either atomically or asynchronously, not both */
	BUG_ON(atomic && async);

	if (hva_to_pfn_fast(addr, write_fault, writable, &pfn))
		return pfn;

	if (atomic)
		return KVM_PFN_ERR_FAULT;

	npages = hva_to_pfn_slow(addr, async, write_fault, writable, &pfn);
	if (npages == 1)
		return pfn;

	down_read(&current->mm->mmap_sem);
	if (npages == -EHWPOISON ||
	      (!async && check_user_page_hwpoison(addr))) {
		pfn = KVM_PFN_ERR_HWPOISON;
		goto exit;
	}

retry:
	vma = find_vma_intersection(current->mm, addr, addr + 1);

	if (vma == NULL)
		pfn = KVM_PFN_ERR_FAULT;
	else if (vma->vm_flags & (VM_IO | VM_PFNMAP)) {
		r = hva_to_pfn_remapped(vma, addr, async, write_fault, writable, &pfn);
		if (r == -EAGAIN)
			goto retry;
		if (r < 0)
			pfn = KVM_PFN_ERR_FAULT;
	} else {
		if (async && vma_is_valid(vma, write_fault))
			*async = true;
		pfn = KVM_PFN_ERR_FAULT;
	}
exit:
	up_read(&current->mm->mmap_sem);
	return pfn;
}

kvm_pfn_t __gfn_to_pfn_memslot(struct kvm_memory_slot *slot, gfn_t gfn,
			       bool atomic, bool *async, bool write_fault,
			       bool *writable)
{
	unsigned long addr = __gfn_to_hva_many(slot, gfn, NULL, write_fault);

	if (addr == KVM_HVA_ERR_RO_BAD) {
		if (writable)
			*writable = false;
		return KVM_PFN_ERR_RO_FAULT;
	}

	if (kvm_is_error_hva(addr)) {
		if (writable)
			*writable = false;
		return KVM_PFN_NOSLOT;
	}

	/* Do not map writable pfn in the readonly memslot. */
	if (writable && memslot_is_readonly(slot)) {
		*writable = false;
		writable = NULL;
	}

	return hva_to_pfn(addr, atomic, async, write_fault,
			  writable);
}
EXPORT_SYMBOL_GPL(__gfn_to_pfn_memslot);

kvm_pfn_t gfn_to_pfn_prot(struct kvm *kvm, gfn_t gfn, bool write_fault,
		      bool *writable)
{
	return __gfn_to_pfn_memslot(gfn_to_memslot(kvm, gfn), gfn, false, NULL,
				    write_fault, writable);
}
EXPORT_SYMBOL_GPL(gfn_to_pfn_prot);

kvm_pfn_t gfn_to_pfn_memslot(struct kvm_memory_slot *slot, gfn_t gfn)
{
	return __gfn_to_pfn_memslot(slot, gfn, false, NULL, true, NULL);
}
EXPORT_SYMBOL_GPL(gfn_to_pfn_memslot);

kvm_pfn_t gfn_to_pfn_memslot_atomic(struct kvm_memory_slot *slot, gfn_t gfn)
{
	return __gfn_to_pfn_memslot(slot, gfn, true, NULL, true, NULL);
}
EXPORT_SYMBOL_GPL(gfn_to_pfn_memslot_atomic);

kvm_pfn_t gfn_to_pfn_atomic(struct kvm *kvm, gfn_t gfn)
{
	return gfn_to_pfn_memslot_atomic(gfn_to_memslot(kvm, gfn), gfn);
}
EXPORT_SYMBOL_GPL(gfn_to_pfn_atomic);

kvm_pfn_t kvm_vcpu_gfn_to_pfn_atomic(struct kvm_vcpu *vcpu, gfn_t gfn)
{
	return gfn_to_pfn_memslot_atomic(kvm_vcpu_gfn_to_memslot(vcpu, gfn), gfn);
}
EXPORT_SYMBOL_GPL(kvm_vcpu_gfn_to_pfn_atomic);

kvm_pfn_t gfn_to_pfn(struct kvm *kvm, gfn_t gfn)
{
	return gfn_to_pfn_memslot(gfn_to_memslot(kvm, gfn), gfn);
}
EXPORT_SYMBOL_GPL(gfn_to_pfn);

kvm_pfn_t kvm_vcpu_gfn_to_pfn(struct kvm_vcpu *vcpu, gfn_t gfn)
{
	return gfn_to_pfn_memslot(kvm_vcpu_gfn_to_memslot(vcpu, gfn), gfn);
}
EXPORT_SYMBOL_GPL(kvm_vcpu_gfn_to_pfn);

int gfn_to_page_many_atomic(struct kvm_memory_slot *slot, gfn_t gfn,
			    struct page **pages, int nr_pages)
{
	unsigned long addr;
	gfn_t entry = 0;

	addr = gfn_to_hva_many(slot, gfn, &entry);
	if (kvm_is_error_hva(addr))
		return -1;

	if (entry < nr_pages)
		return 0;

	return __get_user_pages_fast(addr, nr_pages, 1, pages);
}
EXPORT_SYMBOL_GPL(gfn_to_page_many_atomic);

static struct page *kvm_pfn_to_page(kvm_pfn_t pfn)
{
	if (is_error_noslot_pfn(pfn))
		return KVM_ERR_PTR_BAD_PAGE;

	if (kvm_is_reserved_pfn(pfn)) {
		WARN_ON(1);
		return KVM_ERR_PTR_BAD_PAGE;
	}

	return pfn_to_page(pfn);
}

struct page *gfn_to_page(struct kvm *kvm, gfn_t gfn)
{
	kvm_pfn_t pfn;

	pfn = gfn_to_pfn(kvm, gfn);

	return kvm_pfn_to_page(pfn);
}
EXPORT_SYMBOL_GPL(gfn_to_page);

static int __kvm_map_gfn(struct kvm_memory_slot *slot, gfn_t gfn,
			 struct kvm_host_map *map)
{
	kvm_pfn_t pfn;
	void *hva = NULL;
	struct page *page = KVM_UNMAPPED_PAGE;

	if (!map)
		return -EINVAL;

	pfn = gfn_to_pfn_memslot(slot, gfn);
	if (is_error_noslot_pfn(pfn))
		return -EINVAL;

	if (pfn_valid(pfn)) {
		page = pfn_to_page(pfn);
		hva = kmap(page);
#ifdef CONFIG_HAS_IOMEM
	} else {
		hva = memremap(pfn_to_hpa(pfn), PAGE_SIZE, MEMREMAP_WB);
#endif
	}

	if (!hva)
		return -EFAULT;

	map->page = page;
	map->hva = hva;
	map->pfn = pfn;
	map->gfn = gfn;

	return 0;
}

int kvm_vcpu_map(struct kvm_vcpu *vcpu, gfn_t gfn, struct kvm_host_map *map)
{
	return __kvm_map_gfn(kvm_vcpu_gfn_to_memslot(vcpu, gfn), gfn, map);
}
EXPORT_SYMBOL_GPL(kvm_vcpu_map);

void kvm_vcpu_unmap(struct kvm_vcpu *vcpu, struct kvm_host_map *map,
		    bool dirty)
{
	if (!map)
		return;

	if (!map->hva)
		return;

	if (map->page != KVM_UNMAPPED_PAGE)
		kunmap(map->page);
#ifdef CONFIG_HAS_IOMEM
	else
		memunmap(map->hva);
#endif

	if (dirty) {
		kvm_vcpu_mark_page_dirty(vcpu, map->gfn);
		kvm_release_pfn_dirty(map->pfn);
	} else {
		kvm_release_pfn_clean(map->pfn);
	}

	map->hva = NULL;
	map->page = NULL;
}
EXPORT_SYMBOL_GPL(kvm_vcpu_unmap);

struct page *kvm_vcpu_gfn_to_page(struct kvm_vcpu *vcpu, gfn_t gfn)
{
	kvm_pfn_t pfn;

	pfn = kvm_vcpu_gfn_to_pfn(vcpu, gfn);

	return kvm_pfn_to_page(pfn);
}
EXPORT_SYMBOL_GPL(kvm_vcpu_gfn_to_page);

void kvm_release_page_clean(struct page *page)
{
	WARN_ON(is_error_page(page));

	kvm_release_pfn_clean(page_to_pfn(page));
}
EXPORT_SYMBOL_GPL(kvm_release_page_clean);

void kvm_release_pfn_clean(kvm_pfn_t pfn)
{
	if (!is_error_noslot_pfn(pfn) && !kvm_is_reserved_pfn(pfn))
		put_page(pfn_to_page(pfn));
}
EXPORT_SYMBOL_GPL(kvm_release_pfn_clean);

void kvm_release_page_dirty(struct page *page)
{
	WARN_ON(is_error_page(page));

	kvm_release_pfn_dirty(page_to_pfn(page));
}
EXPORT_SYMBOL_GPL(kvm_release_page_dirty);

void kvm_release_pfn_dirty(kvm_pfn_t pfn)
{
	kvm_set_pfn_dirty(pfn);
	kvm_release_pfn_clean(pfn);
}
EXPORT_SYMBOL_GPL(kvm_release_pfn_dirty);

void kvm_set_pfn_dirty(kvm_pfn_t pfn)
{
	if (!kvm_is_reserved_pfn(pfn) && !kvm_is_zone_device_pfn(pfn)) {
		struct page *page = pfn_to_page(pfn);

		SetPageDirty(page);
	}
}
EXPORT_SYMBOL_GPL(kvm_set_pfn_dirty);

void kvm_set_pfn_accessed(kvm_pfn_t pfn)
{
	if (!kvm_is_reserved_pfn(pfn) && !kvm_is_zone_device_pfn(pfn))
		mark_page_accessed(pfn_to_page(pfn));
}
EXPORT_SYMBOL_GPL(kvm_set_pfn_accessed);

void kvm_get_pfn(kvm_pfn_t pfn)
{
	if (!kvm_is_reserved_pfn(pfn))
		get_page(pfn_to_page(pfn));
}
EXPORT_SYMBOL_GPL(kvm_get_pfn);

static int next_segment(unsigned long len, int offset)
{
	if (len > PAGE_SIZE - offset)
		return PAGE_SIZE - offset;
	else
		return len;
}

static int __kvm_read_guest_page(struct kvm_memory_slot *slot, gfn_t gfn,
				 void *data, int offset, int len)
{
	int r;
	unsigned long addr;

	addr = gfn_to_hva_memslot_prot(slot, gfn, NULL);
	if (kvm_is_error_hva(addr))
		return -EFAULT;
	r = __copy_from_user(data, (void __user *)addr + offset, len);
	if (r)
		return -EFAULT;
	return 0;
}

int kvm_read_guest_page(struct kvm *kvm, gfn_t gfn, void *data, int offset,
			int len)
{
	struct kvm_memory_slot *slot = gfn_to_memslot(kvm, gfn);

	return __kvm_read_guest_page(slot, gfn, data, offset, len);
}
EXPORT_SYMBOL_GPL(kvm_read_guest_page);

int kvm_vcpu_read_guest_page(struct kvm_vcpu *vcpu, gfn_t gfn, void *data,
			     int offset, int len)
{
	struct kvm_memory_slot *slot = kvm_vcpu_gfn_to_memslot(vcpu, gfn);

	return __kvm_read_guest_page(slot, gfn, data, offset, len);
}
EXPORT_SYMBOL_GPL(kvm_vcpu_read_guest_page);

int kvm_read_guest(struct kvm *kvm, gpa_t gpa, void *data, unsigned long len)
{
	gfn_t gfn = gpa >> PAGE_SHIFT;
	int seg;
	int offset = offset_in_page(gpa);
	int ret;

	while ((seg = next_segment(len, offset)) != 0) {
		ret = kvm_read_guest_page(kvm, gfn, data, offset, seg);
		if (ret < 0)
			return ret;
		offset = 0;
		len -= seg;
		data += seg;
		++gfn;
	}
	return 0;
}
EXPORT_SYMBOL_GPL(kvm_read_guest);

int kvm_vcpu_read_guest(struct kvm_vcpu *vcpu, gpa_t gpa, void *data, unsigned long len)
{
	gfn_t gfn = gpa >> PAGE_SHIFT;
	int seg;
	int offset = offset_in_page(gpa);
	int ret;

	while ((seg = next_segment(len, offset)) != 0) {
		ret = kvm_vcpu_read_guest_page(vcpu, gfn, data, offset, seg);
		if (ret < 0)
			return ret;
		offset = 0;
		len -= seg;
		data += seg;
		++gfn;
	}
	return 0;
}
EXPORT_SYMBOL_GPL(kvm_vcpu_read_guest);

static int __kvm_read_guest_atomic(struct kvm_memory_slot *slot, gfn_t gfn,
			           void *data, int offset, unsigned long len)
{
	int r;
	unsigned long addr;

	addr = gfn_to_hva_memslot_prot(slot, gfn, NULL);
	if (kvm_is_error_hva(addr))
		return -EFAULT;
	pagefault_disable();
	r = __copy_from_user_inatomic(data, (void __user *)addr + offset, len);
	pagefault_enable();
	if (r)
		return -EFAULT;
	return 0;
}

int kvm_read_guest_atomic(struct kvm *kvm, gpa_t gpa, void *data,
			  unsigned long len)
{
	gfn_t gfn = gpa >> PAGE_SHIFT;
	struct kvm_memory_slot *slot = gfn_to_memslot(kvm, gfn);
	int offset = offset_in_page(gpa);

	return __kvm_read_guest_atomic(slot, gfn, data, offset, len);
}
EXPORT_SYMBOL_GPL(kvm_read_guest_atomic);

int kvm_vcpu_read_guest_atomic(struct kvm_vcpu *vcpu, gpa_t gpa,
			       void *data, unsigned long len)
{
	gfn_t gfn = gpa >> PAGE_SHIFT;
	struct kvm_memory_slot *slot = kvm_vcpu_gfn_to_memslot(vcpu, gfn);
	int offset = offset_in_page(gpa);

	return __kvm_read_guest_atomic(slot, gfn, data, offset, len);
}
EXPORT_SYMBOL_GPL(kvm_vcpu_read_guest_atomic);

static int __kvm_write_guest_page(struct kvm_memory_slot *memslot, gfn_t gfn,
			          const void *data, int offset, int len)
{
	int r;
	unsigned long addr;

	addr = gfn_to_hva_memslot(memslot, gfn);
	if (kvm_is_error_hva(addr))
		return -EFAULT;
	r = __copy_to_user((void __user *)addr + offset, data, len);
	if (r)
		return -EFAULT;
	mark_page_dirty_in_slot(memslot, gfn);
	return 0;
}

int kvm_write_guest_page(struct kvm *kvm, gfn_t gfn,
			 const void *data, int offset, int len)
{
	struct kvm_memory_slot *slot = gfn_to_memslot(kvm, gfn);

	return __kvm_write_guest_page(slot, gfn, data, offset, len);
}
EXPORT_SYMBOL_GPL(kvm_write_guest_page);

int kvm_vcpu_write_guest_page(struct kvm_vcpu *vcpu, gfn_t gfn,
			      const void *data, int offset, int len)
{
	struct kvm_memory_slot *slot = kvm_vcpu_gfn_to_memslot(vcpu, gfn);

	return __kvm_write_guest_page(slot, gfn, data, offset, len);
}
EXPORT_SYMBOL_GPL(kvm_vcpu_write_guest_page);

int kvm_write_guest(struct kvm *kvm, gpa_t gpa, const void *data,
		    unsigned long len)
{
	gfn_t gfn = gpa >> PAGE_SHIFT;
	int seg;
	int offset = offset_in_page(gpa);
	int ret;

	while ((seg = next_segment(len, offset)) != 0) {
		ret = kvm_write_guest_page(kvm, gfn, data, offset, seg);
		if (ret < 0)
			return ret;
		offset = 0;
		len -= seg;
		data += seg;
		++gfn;
	}
	return 0;
}
EXPORT_SYMBOL_GPL(kvm_write_guest);

int kvm_vcpu_write_guest(struct kvm_vcpu *vcpu, gpa_t gpa, const void *data,
		         unsigned long len)
{
	gfn_t gfn = gpa >> PAGE_SHIFT;
	int seg;
	int offset = offset_in_page(gpa);
	int ret;

	while ((seg = next_segment(len, offset)) != 0) {
		ret = kvm_vcpu_write_guest_page(vcpu, gfn, data, offset, seg);
		if (ret < 0)
			return ret;
		offset = 0;
		len -= seg;
		data += seg;
		++gfn;
	}
	return 0;
}
EXPORT_SYMBOL_GPL(kvm_vcpu_write_guest);

static int __kvm_gfn_to_hva_cache_init(struct kvm_memslots *slots,
				       struct gfn_to_hva_cache *ghc,
				       gpa_t gpa, unsigned long len)
{
	int offset = offset_in_page(gpa);
	gfn_t start_gfn = gpa >> PAGE_SHIFT;
	gfn_t end_gfn = (gpa + len - 1) >> PAGE_SHIFT;
	gfn_t nr_pages_needed = end_gfn - start_gfn + 1;
	gfn_t nr_pages_avail;
	int r = start_gfn <= end_gfn ? 0 : -EINVAL;

	ghc->gpa = gpa;
	ghc->generation = slots->generation;
	ghc->len = len;
	ghc->hva = KVM_HVA_ERR_BAD;

	/*
	 * If the requested region crosses two memslots, we still
	 * verify that the entire region is valid here.
	 */
	while (!r && start_gfn <= end_gfn) {
		ghc->memslot = __gfn_to_memslot(slots, start_gfn);
		ghc->hva = gfn_to_hva_many(ghc->memslot, start_gfn,
					   &nr_pages_avail);
		if (kvm_is_error_hva(ghc->hva))
			r = -EFAULT;
		start_gfn += nr_pages_avail;
	}

	/* Use the slow path for cross page reads and writes. */
	if (!r && nr_pages_needed == 1)
		ghc->hva += offset;
	else
		ghc->memslot = NULL;

	return r;
}

int kvm_gfn_to_hva_cache_init(struct kvm *kvm, struct gfn_to_hva_cache *ghc,
			      gpa_t gpa, unsigned long len)
{
	struct kvm_memslots *slots = kvm_memslots(kvm);
	return __kvm_gfn_to_hva_cache_init(slots, ghc, gpa, len);
}
EXPORT_SYMBOL_GPL(kvm_gfn_to_hva_cache_init);

int kvm_write_guest_offset_cached(struct kvm *kvm, struct gfn_to_hva_cache *ghc,
				  void *data, unsigned int offset,
				  unsigned long len)
{
	struct kvm_memslots *slots = kvm_memslots(kvm);
	int r;
	gpa_t gpa = ghc->gpa + offset;

	BUG_ON(len + offset > ghc->len);

	if (slots->generation != ghc->generation)
		__kvm_gfn_to_hva_cache_init(slots, ghc, ghc->gpa, ghc->len);

	if (unlikely(!ghc->memslot))
		return kvm_write_guest(kvm, gpa, data, len);

	if (kvm_is_error_hva(ghc->hva))
		return -EFAULT;

	r = __copy_to_user((void __user *)ghc->hva + offset, data, len);
	if (r)
		return -EFAULT;
	mark_page_dirty_in_slot(ghc->memslot, gpa >> PAGE_SHIFT);

	return 0;
}
EXPORT_SYMBOL_GPL(kvm_write_guest_offset_cached);

int kvm_write_guest_cached(struct kvm *kvm, struct gfn_to_hva_cache *ghc,
			   void *data, unsigned long len)
{
	return kvm_write_guest_offset_cached(kvm, ghc, data, 0, len);
}
EXPORT_SYMBOL_GPL(kvm_write_guest_cached);

int kvm_read_guest_cached(struct kvm *kvm, struct gfn_to_hva_cache *ghc,
			   void *data, unsigned long len)
{
	struct kvm_memslots *slots = kvm_memslots(kvm);
	int r;

	BUG_ON(len > ghc->len);

	if (slots->generation != ghc->generation)
		__kvm_gfn_to_hva_cache_init(slots, ghc, ghc->gpa, ghc->len);

	if (unlikely(!ghc->memslot))
		return kvm_read_guest(kvm, ghc->gpa, data, len);

	if (kvm_is_error_hva(ghc->hva))
		return -EFAULT;

	r = __copy_from_user(data, (void __user *)ghc->hva, len);
	if (r)
		return -EFAULT;

	return 0;
}
EXPORT_SYMBOL_GPL(kvm_read_guest_cached);

int kvm_clear_guest_page(struct kvm *kvm, gfn_t gfn, int offset, int len)
{
	const void *zero_page = (const void *) __va(page_to_phys(ZERO_PAGE(0)));

	return kvm_write_guest_page(kvm, gfn, zero_page, offset, len);
}
EXPORT_SYMBOL_GPL(kvm_clear_guest_page);

int kvm_clear_guest(struct kvm *kvm, gpa_t gpa, unsigned long len)
{
	gfn_t gfn = gpa >> PAGE_SHIFT;
	int seg;
	int offset = offset_in_page(gpa);
	int ret;

	while ((seg = next_segment(len, offset)) != 0) {
		ret = kvm_clear_guest_page(kvm, gfn, offset, seg);
		if (ret < 0)
			return ret;
		offset = 0;
		len -= seg;
		++gfn;
	}
	return 0;
}
EXPORT_SYMBOL_GPL(kvm_clear_guest);

static void mark_page_dirty_in_slot(struct kvm_memory_slot *memslot,
				    gfn_t gfn)
{
	if (memslot && memslot->dirty_bitmap) {
		unsigned long rel_gfn = gfn - memslot->base_gfn;

		set_bit_le(rel_gfn, memslot->dirty_bitmap);
	}
}

void mark_page_dirty(struct kvm *kvm, gfn_t gfn)
{
	struct kvm_memory_slot *memslot;

	memslot = gfn_to_memslot(kvm, gfn);
	mark_page_dirty_in_slot(memslot, gfn);
}
EXPORT_SYMBOL_GPL(mark_page_dirty);

void kvm_vcpu_mark_page_dirty(struct kvm_vcpu *vcpu, gfn_t gfn)
{
	struct kvm_memory_slot *memslot;

	memslot = kvm_vcpu_gfn_to_memslot(vcpu, gfn);
	mark_page_dirty_in_slot(memslot, gfn);
}
EXPORT_SYMBOL_GPL(kvm_vcpu_mark_page_dirty);

void kvm_sigset_activate(struct kvm_vcpu *vcpu)
{
	if (!vcpu->sigset_active)
		return;

	/*
	 * This does a lockless modification of ->real_blocked, which is fine
	 * because, only current can change ->real_blocked and all readers of
	 * ->real_blocked don't care as long ->real_blocked is always a subset
	 * of ->blocked.
	 */
	sigprocmask(SIG_SETMASK, &vcpu->sigset, &current->real_blocked);
}

void kvm_sigset_deactivate(struct kvm_vcpu *vcpu)
{
	if (!vcpu->sigset_active)
		return;

	sigprocmask(SIG_SETMASK, &current->real_blocked, NULL);
	sigemptyset(&current->real_blocked);
}

static void grow_halt_poll_ns(struct kvm_vcpu *vcpu)
{
	unsigned int old, val, grow, grow_start;

	old = val = vcpu->halt_poll_ns;
	grow_start = READ_ONCE(halt_poll_ns_grow_start);
	grow = READ_ONCE(halt_poll_ns_grow);
	if (!grow)
		goto out;

	val *= grow;
	if (val < grow_start)
		val = grow_start;

	if (val > halt_poll_ns)
		val = halt_poll_ns;

	vcpu->halt_poll_ns = val;
out:
	trace_kvm_halt_poll_ns_grow(vcpu->vcpu_id, val, old);
}

static void shrink_halt_poll_ns(struct kvm_vcpu *vcpu)
{
	unsigned int old, val, shrink;

	old = val = vcpu->halt_poll_ns;
	shrink = READ_ONCE(halt_poll_ns_shrink);
	if (shrink == 0)
		val = 0;
	else
		val /= shrink;

	vcpu->halt_poll_ns = val;
	trace_kvm_halt_poll_ns_shrink(vcpu->vcpu_id, val, old);
}

static int kvm_vcpu_check_block(struct kvm_vcpu *vcpu)
{
	int ret = -EINTR;
	int idx = srcu_read_lock(&vcpu->kvm->srcu);

	if (kvm_arch_vcpu_runnable(vcpu)) {
		kvm_make_request(KVM_REQ_UNHALT, vcpu);
		goto out;
	}
	if (kvm_cpu_has_pending_timer(vcpu))
		goto out;
	if (signal_pending(current))
		goto out;

	ret = 0;
out:
	srcu_read_unlock(&vcpu->kvm->srcu, idx);
	return ret;
}

/*
 * The vCPU has executed a HLT instruction with in-kernel mode enabled.
 */
void kvm_vcpu_block(struct kvm_vcpu *vcpu)
{
	ktime_t start, cur;
	DECLARE_SWAITQUEUE(wait);
	bool waited = false;
	u64 block_ns;

	kvm_arch_vcpu_blocking(vcpu);

	start = cur = ktime_get();
	if (vcpu->halt_poll_ns && !kvm_arch_no_poll(vcpu)) {
		ktime_t stop = ktime_add_ns(ktime_get(), vcpu->halt_poll_ns);

		++vcpu->stat.halt_attempted_poll;
		do {
			/*
			 * This sets KVM_REQ_UNHALT if an interrupt
			 * arrives.
			 */
			if (kvm_vcpu_check_block(vcpu) < 0) {
				++vcpu->stat.halt_successful_poll;
				if (!vcpu_valid_wakeup(vcpu))
					++vcpu->stat.halt_poll_invalid;
				goto out;
			}
			cur = ktime_get();
		} while (single_task_running() && ktime_before(cur, stop));
	}

	for (;;) {
		prepare_to_swait_exclusive(&vcpu->wq, &wait, TASK_INTERRUPTIBLE);

		if (kvm_vcpu_check_block(vcpu) < 0)
			break;

		waited = true;
		schedule();
	}

	finish_swait(&vcpu->wq, &wait);
	cur = ktime_get();
out:
	kvm_arch_vcpu_unblocking(vcpu);
	block_ns = ktime_to_ns(cur) - ktime_to_ns(start);

	if (!kvm_arch_no_poll(vcpu)) {
		if (!vcpu_valid_wakeup(vcpu)) {
			shrink_halt_poll_ns(vcpu);
		} else if (halt_poll_ns) {
			if (block_ns <= vcpu->halt_poll_ns)
				;
			/* we had a long block, shrink polling */
			else if (vcpu->halt_poll_ns && block_ns > halt_poll_ns)
				shrink_halt_poll_ns(vcpu);
			/* we had a short halt and our poll time is too small */
			else if (vcpu->halt_poll_ns < halt_poll_ns &&
				block_ns < halt_poll_ns)
				grow_halt_poll_ns(vcpu);
		} else {
			vcpu->halt_poll_ns = 0;
		}
	}

	trace_kvm_vcpu_wakeup(block_ns, waited, vcpu_valid_wakeup(vcpu));
	kvm_arch_vcpu_block_finish(vcpu);
}
EXPORT_SYMBOL_GPL(kvm_vcpu_block);

bool kvm_vcpu_wake_up(struct kvm_vcpu *vcpu)
{
	struct swait_queue_head *wqp;

	wqp = kvm_arch_vcpu_wq(vcpu);
	if (swq_has_sleeper(wqp)) {
		swake_up_one(wqp);
		WRITE_ONCE(vcpu->ready, true);
		++vcpu->stat.halt_wakeup;
		return true;
	}

	return false;
}
EXPORT_SYMBOL_GPL(kvm_vcpu_wake_up);

#ifndef CONFIG_S390
/*
 * Kick a sleeping VCPU, or a guest VCPU in guest mode, into host kernel mode.
 */
void kvm_vcpu_kick(struct kvm_vcpu *vcpu)
{
	int me;
	int cpu = vcpu->cpu;

	if (kvm_vcpu_wake_up(vcpu))
		return;

	me = get_cpu();
	if (cpu != me && (unsigned)cpu < nr_cpu_ids && cpu_online(cpu))
		if (kvm_arch_vcpu_should_kick(vcpu))
			smp_send_reschedule(cpu);
	put_cpu();
}
EXPORT_SYMBOL_GPL(kvm_vcpu_kick);
#endif /* !CONFIG_S390 */

int kvm_vcpu_yield_to(struct kvm_vcpu *target)
{
	struct pid *pid;
	struct task_struct *task = NULL;
	int ret = 0;

	rcu_read_lock();
	pid = rcu_dereference(target->pid);
	if (pid)
		task = get_pid_task(pid, PIDTYPE_PID);
	rcu_read_unlock();
	if (!task)
		return ret;
	ret = yield_to(task, 1);
	put_task_struct(task);

	return ret;
}
EXPORT_SYMBOL_GPL(kvm_vcpu_yield_to);

/*
 * Helper that checks whether a VCPU is eligible for directed yield.
 * Most eligible candidate to yield is decided by following heuristics:
 *
 *  (a) VCPU which has not done pl-exit or cpu relax intercepted recently
 *  (preempted lock holder), indicated by @in_spin_loop.
 *  Set at the beiginning and cleared at the end of interception/PLE handler.
 *
 *  (b) VCPU which has done pl-exit/ cpu relax intercepted but did not get
 *  chance last time (mostly it has become eligible now since we have probably
 *  yielded to lockholder in last iteration. This is done by toggling
 *  @dy_eligible each time a VCPU checked for eligibility.)
 *
 *  Yielding to a recently pl-exited/cpu relax intercepted VCPU before yielding
 *  to preempted lock-holder could result in wrong VCPU selection and CPU
 *  burning. Giving priority for a potential lock-holder increases lock
 *  progress.
 *
 *  Since algorithm is based on heuristics, accessing another VCPU data without
 *  locking does not harm. It may result in trying to yield to  same VCPU, fail
 *  and continue with next VCPU and so on.
 */
static bool kvm_vcpu_eligible_for_directed_yield(struct kvm_vcpu *vcpu)
{
#ifdef CONFIG_HAVE_KVM_CPU_RELAX_INTERCEPT
	bool eligible;

	eligible = !vcpu->spin_loop.in_spin_loop ||
		    vcpu->spin_loop.dy_eligible;

	if (vcpu->spin_loop.in_spin_loop)
		kvm_vcpu_set_dy_eligible(vcpu, !vcpu->spin_loop.dy_eligible);

	return eligible;
#else
	return true;
#endif
}

/*
 * Unlike kvm_arch_vcpu_runnable, this function is called outside
 * a vcpu_load/vcpu_put pair.  However, for most architectures
 * kvm_arch_vcpu_runnable does not require vcpu_load.
 */
bool __weak kvm_arch_dy_runnable(struct kvm_vcpu *vcpu)
{
	return kvm_arch_vcpu_runnable(vcpu);
}

static bool vcpu_dy_runnable(struct kvm_vcpu *vcpu)
{
	if (kvm_arch_dy_runnable(vcpu))
		return true;

#ifdef CONFIG_KVM_ASYNC_PF
	if (!list_empty_careful(&vcpu->async_pf.done))
		return true;
#endif

	return false;
}

void kvm_vcpu_on_spin(struct kvm_vcpu *me, bool yield_to_kernel_mode)
{
	struct kvm *kvm = me->kvm;
	struct kvm_vcpu *vcpu;
	int last_boosted_vcpu = me->kvm->last_boosted_vcpu;
	int yielded = 0;
	int try = 3;
	int pass;
	int i;

	kvm_vcpu_set_in_spin_loop(me, true);
	/*
	 * We boost the priority of a VCPU that is runnable but not
	 * currently running, because it got preempted by something
	 * else and called schedule in __vcpu_run.  Hopefully that
	 * VCPU is holding the lock that we need and will release it.
	 * We approximate round-robin by starting at the last boosted VCPU.
	 */
	for (pass = 0; pass < 2 && !yielded && try; pass++) {
		kvm_for_each_vcpu(i, vcpu, kvm) {
			if (!pass && i <= last_boosted_vcpu) {
				i = last_boosted_vcpu;
				continue;
			} else if (pass && i > last_boosted_vcpu)
				break;
			if (!READ_ONCE(vcpu->ready))
				continue;
			if (vcpu == me)
				continue;
			if (swait_active(&vcpu->wq) && !vcpu_dy_runnable(vcpu))
				continue;
			if (READ_ONCE(vcpu->preempted) && yield_to_kernel_mode &&
				!kvm_arch_vcpu_in_kernel(vcpu))
				continue;
			if (!kvm_vcpu_eligible_for_directed_yield(vcpu))
				continue;

			yielded = kvm_vcpu_yield_to(vcpu);
			if (yielded > 0) {
				kvm->last_boosted_vcpu = i;
				break;
			} else if (yielded < 0) {
				try--;
				if (!try)
					break;
			}
		}
	}
	kvm_vcpu_set_in_spin_loop(me, false);

	/* Ensure vcpu is not eligible during next spinloop */
	kvm_vcpu_set_dy_eligible(me, false);
}
EXPORT_SYMBOL_GPL(kvm_vcpu_on_spin);

static vm_fault_t kvm_vcpu_fault(struct vm_fault *vmf)
{
	struct kvm_vcpu *vcpu = vmf->vma->vm_file->private_data;
	struct page *page;

	if (vmf->pgoff == 0)
		page = virt_to_page(vcpu->run);
#ifdef CONFIG_X86
	else if (vmf->pgoff == KVM_PIO_PAGE_OFFSET)
		page = virt_to_page(vcpu->arch.pio_data);
#endif
#ifdef CONFIG_KVM_MMIO
	else if (vmf->pgoff == KVM_COALESCED_MMIO_PAGE_OFFSET)
		page = virt_to_page(vcpu->kvm->coalesced_mmio_ring);
#endif
	else
		return kvm_arch_vcpu_fault(vcpu, vmf);
	get_page(page);
	vmf->page = page;
	return 0;
}

static const struct vm_operations_struct kvm_vcpu_vm_ops = {
	.fault = kvm_vcpu_fault,
};

static int kvm_vcpu_mmap(struct file *file, struct vm_area_struct *vma)
{
	vma->vm_ops = &kvm_vcpu_vm_ops;
	return 0;
}

static int kvm_vcpu_release(struct inode *inode, struct file *filp)
{
	struct kvm_vcpu *vcpu = filp->private_data;

	debugfs_remove_recursive(vcpu->debugfs_dentry);
	kvm_put_kvm(vcpu->kvm);
	return 0;
}

static struct file_operations kvm_vcpu_fops = {
	.release        = kvm_vcpu_release,
	.unlocked_ioctl = kvm_vcpu_ioctl,
	.mmap           = kvm_vcpu_mmap,
	.llseek		= noop_llseek,
	KVM_COMPAT(kvm_vcpu_compat_ioctl),
};

/*
 * Allocates an inode for the vcpu.
 */
static int create_vcpu_fd(struct kvm_vcpu *vcpu)
{
	char name[8 + 1 + ITOA_MAX_LEN + 1];

	snprintf(name, sizeof(name), "kvm-vcpu:%d", vcpu->vcpu_id);
	return anon_inode_getfd(name, &kvm_vcpu_fops, vcpu, O_RDWR | O_CLOEXEC);
}

static void kvm_create_vcpu_debugfs(struct kvm_vcpu *vcpu)
{
#ifdef __KVM_HAVE_ARCH_VCPU_DEBUGFS
	char dir_name[ITOA_MAX_LEN * 2];

	if (!debugfs_initialized())
		return;

	snprintf(dir_name, sizeof(dir_name), "vcpu%d", vcpu->vcpu_id);
	vcpu->debugfs_dentry = debugfs_create_dir(dir_name,
						  vcpu->kvm->debugfs_dentry);

	kvm_arch_create_vcpu_debugfs(vcpu);
#endif
}

/*
 * Creates some virtual cpus.  Good luck creating more than one.
 */
static int kvm_vm_ioctl_create_vcpu(struct kvm *kvm, u32 id)
{
	int r;
	struct kvm_vcpu *vcpu;

	if (id >= KVM_MAX_VCPU_ID)
		return -EINVAL;

	mutex_lock(&kvm->lock);
	if (kvm->created_vcpus == KVM_MAX_VCPUS) {
		mutex_unlock(&kvm->lock);
		return -EINVAL;
	}

	kvm->created_vcpus++;
	mutex_unlock(&kvm->lock);

	vcpu = kvm_arch_vcpu_create(kvm, id);
	if (IS_ERR(vcpu)) {
		r = PTR_ERR(vcpu);
		goto vcpu_decrement;
	}

	preempt_notifier_init(&vcpu->preempt_notifier, &kvm_preempt_ops);

	r = kvm_arch_vcpu_setup(vcpu);
	if (r)
		goto vcpu_destroy;

	kvm_create_vcpu_debugfs(vcpu);

	mutex_lock(&kvm->lock);
	if (kvm_get_vcpu_by_id(kvm, id)) {
		r = -EEXIST;
		goto unlock_vcpu_destroy;
	}

	BUG_ON(kvm->vcpus[atomic_read(&kvm->online_vcpus)]);

	/* Now it's all set up, let userspace reach it */
	kvm_get_kvm(kvm);
	r = create_vcpu_fd(vcpu);
	if (r < 0) {
		kvm_put_kvm(kvm);
		goto unlock_vcpu_destroy;
	}

	kvm->vcpus[atomic_read(&kvm->online_vcpus)] = vcpu;

	/*
	 * Pairs with smp_rmb() in kvm_get_vcpu.  Write kvm->vcpus
	 * before kvm->online_vcpu's incremented value.
	 */
	smp_wmb();
	atomic_inc(&kvm->online_vcpus);

	mutex_unlock(&kvm->lock);
	kvm_arch_vcpu_postcreate(vcpu);
	return r;

unlock_vcpu_destroy:
	mutex_unlock(&kvm->lock);
	debugfs_remove_recursive(vcpu->debugfs_dentry);
vcpu_destroy:
	kvm_arch_vcpu_destroy(vcpu);
vcpu_decrement:
	mutex_lock(&kvm->lock);
	kvm->created_vcpus--;
	mutex_unlock(&kvm->lock);
	return r;
}

static int kvm_vcpu_ioctl_set_sigmask(struct kvm_vcpu *vcpu, sigset_t *sigset)
{
	if (sigset) {
		sigdelsetmask(sigset, sigmask(SIGKILL)|sigmask(SIGSTOP));
		vcpu->sigset_active = 1;
		vcpu->sigset = *sigset;
	} else
		vcpu->sigset_active = 0;
	return 0;
}

static long kvm_vcpu_ioctl(struct file *filp,
			   unsigned int ioctl, unsigned long arg)
{
	struct kvm_vcpu *vcpu = filp->private_data;
	void __user *argp = (void __user *)arg;
	int r;
	struct kvm_fpu *fpu = NULL;
	struct kvm_sregs *kvm_sregs = NULL;

	if (vcpu->kvm->mm != current->mm)
		return -EIO;

	if (unlikely(_IOC_TYPE(ioctl) != KVMIO))
		return -EINVAL;

	/*
	 * Some architectures have vcpu ioctls that are asynchronous to vcpu
	 * execution; mutex_lock() would break them.
	 */
	r = kvm_arch_vcpu_async_ioctl(filp, ioctl, arg);
	if (r != -ENOIOCTLCMD)
		return r;

	if (mutex_lock_killable(&vcpu->mutex))
		return -EINTR;
	switch (ioctl) {
	case KVM_RUN: {
		struct pid *oldpid;
		r = -EINVAL;
		if (arg)
			goto out;
		oldpid = rcu_access_pointer(vcpu->pid);
		if (unlikely(oldpid != task_pid(current))) {
			/* The thread running this VCPU changed. */
			struct pid *newpid;

			r = kvm_arch_vcpu_run_pid_change(vcpu);
			if (r)
				break;

			newpid = get_task_pid(current, PIDTYPE_PID);
			rcu_assign_pointer(vcpu->pid, newpid);
			if (oldpid)
				synchronize_rcu();
			put_pid(oldpid);
		}
		r = kvm_arch_vcpu_ioctl_run(vcpu, vcpu->run);
		trace_kvm_userspace_exit(vcpu->run->exit_reason, r);
		break;
	}
	case KVM_GET_REGS: {
		struct kvm_regs *kvm_regs;

		r = -ENOMEM;
		kvm_regs = kzalloc(sizeof(struct kvm_regs), GFP_KERNEL_ACCOUNT);
		if (!kvm_regs)
			goto out;
		r = kvm_arch_vcpu_ioctl_get_regs(vcpu, kvm_regs);
		if (r)
			goto out_free1;
		r = -EFAULT;
		if (copy_to_user(argp, kvm_regs, sizeof(struct kvm_regs)))
			goto out_free1;
		r = 0;
out_free1:
		kfree(kvm_regs);
		break;
	}
	case KVM_SET_REGS: {
		struct kvm_regs *kvm_regs;

		r = -ENOMEM;
		kvm_regs = memdup_user(argp, sizeof(*kvm_regs));
		if (IS_ERR(kvm_regs)) {
			r = PTR_ERR(kvm_regs);
			goto out;
		}
		r = kvm_arch_vcpu_ioctl_set_regs(vcpu, kvm_regs);
		kfree(kvm_regs);
		break;
	}
	case KVM_GET_SREGS: {
		kvm_sregs = kzalloc(sizeof(struct kvm_sregs),
				    GFP_KERNEL_ACCOUNT);
		r = -ENOMEM;
		if (!kvm_sregs)
			goto out;
		r = kvm_arch_vcpu_ioctl_get_sregs(vcpu, kvm_sregs);
		if (r)
			goto out;
		r = -EFAULT;
		if (copy_to_user(argp, kvm_sregs, sizeof(struct kvm_sregs)))
			goto out;
		r = 0;
		break;
	}
	case KVM_SET_SREGS: {
		kvm_sregs = memdup_user(argp, sizeof(*kvm_sregs));
		if (IS_ERR(kvm_sregs)) {
			r = PTR_ERR(kvm_sregs);
			kvm_sregs = NULL;
			goto out;
		}
		r = kvm_arch_vcpu_ioctl_set_sregs(vcpu, kvm_sregs);
		break;
	}
	case KVM_GET_MP_STATE: {
		struct kvm_mp_state mp_state;

		r = kvm_arch_vcpu_ioctl_get_mpstate(vcpu, &mp_state);
		if (r)
			goto out;
		r = -EFAULT;
		if (copy_to_user(argp, &mp_state, sizeof(mp_state)))
			goto out;
		r = 0;
		break;
	}
	case KVM_SET_MP_STATE: {
		struct kvm_mp_state mp_state;

		r = -EFAULT;
		if (copy_from_user(&mp_state, argp, sizeof(mp_state)))
			goto out;
		r = kvm_arch_vcpu_ioctl_set_mpstate(vcpu, &mp_state);
		break;
	}
	case KVM_TRANSLATE: {
		struct kvm_translation tr;

		r = -EFAULT;
		if (copy_from_user(&tr, argp, sizeof(tr)))
			goto out;
		r = kvm_arch_vcpu_ioctl_translate(vcpu, &tr);
		if (r)
			goto out;
		r = -EFAULT;
		if (copy_to_user(argp, &tr, sizeof(tr)))
			goto out;
		r = 0;
		break;
	}
	case KVM_SET_GUEST_DEBUG: {
		struct kvm_guest_debug dbg;

		r = -EFAULT;
		if (copy_from_user(&dbg, argp, sizeof(dbg)))
			goto out;
		r = kvm_arch_vcpu_ioctl_set_guest_debug(vcpu, &dbg);
		break;
	}
	case KVM_SET_SIGNAL_MASK: {
		struct kvm_signal_mask __user *sigmask_arg = argp;
		struct kvm_signal_mask kvm_sigmask;
		sigset_t sigset, *p;

		p = NULL;
		if (argp) {
			r = -EFAULT;
			if (copy_from_user(&kvm_sigmask, argp,
					   sizeof(kvm_sigmask)))
				goto out;
			r = -EINVAL;
			if (kvm_sigmask.len != sizeof(sigset))
				goto out;
			r = -EFAULT;
			if (copy_from_user(&sigset, sigmask_arg->sigset,
					   sizeof(sigset)))
				goto out;
			p = &sigset;
		}
		r = kvm_vcpu_ioctl_set_sigmask(vcpu, p);
		break;
	}
	case KVM_GET_FPU: {
		fpu = kzalloc(sizeof(struct kvm_fpu), GFP_KERNEL_ACCOUNT);
		r = -ENOMEM;
		if (!fpu)
			goto out;
		r = kvm_arch_vcpu_ioctl_get_fpu(vcpu, fpu);
		if (r)
			goto out;
		r = -EFAULT;
		if (copy_to_user(argp, fpu, sizeof(struct kvm_fpu)))
			goto out;
		r = 0;
		break;
	}
	case KVM_SET_FPU: {
		fpu = memdup_user(argp, sizeof(*fpu));
		if (IS_ERR(fpu)) {
			r = PTR_ERR(fpu);
			fpu = NULL;
			goto out;
		}
		r = kvm_arch_vcpu_ioctl_set_fpu(vcpu, fpu);
		break;
	}
	default:
		r = kvm_arch_vcpu_ioctl(filp, ioctl, arg);
	}
out:
	mutex_unlock(&vcpu->mutex);
	kfree(fpu);
	kfree(kvm_sregs);
	return r;
}

#ifdef CONFIG_KVM_COMPAT
static long kvm_vcpu_compat_ioctl(struct file *filp,
				  unsigned int ioctl, unsigned long arg)
{
	struct kvm_vcpu *vcpu = filp->private_data;
	void __user *argp = compat_ptr(arg);
	int r;

	if (vcpu->kvm->mm != current->mm)
		return -EIO;

	switch (ioctl) {
	case KVM_SET_SIGNAL_MASK: {
		struct kvm_signal_mask __user *sigmask_arg = argp;
		struct kvm_signal_mask kvm_sigmask;
		sigset_t sigset;

		if (argp) {
			r = -EFAULT;
			if (copy_from_user(&kvm_sigmask, argp,
					   sizeof(kvm_sigmask)))
				goto out;
			r = -EINVAL;
			if (kvm_sigmask.len != sizeof(compat_sigset_t))
				goto out;
			r = -EFAULT;
			if (get_compat_sigset(&sigset, (void *)sigmask_arg->sigset))
				goto out;
			r = kvm_vcpu_ioctl_set_sigmask(vcpu, &sigset);
		} else
			r = kvm_vcpu_ioctl_set_sigmask(vcpu, NULL);
		break;
	}
	default:
		r = kvm_vcpu_ioctl(filp, ioctl, arg);
	}

out:
	return r;
}
#endif

static int kvm_device_mmap(struct file *filp, struct vm_area_struct *vma)
{
	struct kvm_device *dev = filp->private_data;

	if (dev->ops->mmap)
		return dev->ops->mmap(dev, vma);

	return -ENODEV;
}

static int kvm_device_ioctl_attr(struct kvm_device *dev,
				 int (*accessor)(struct kvm_device *dev,
						 struct kvm_device_attr *attr),
				 unsigned long arg)
{
	struct kvm_device_attr attr;

	if (!accessor)
		return -EPERM;

	if (copy_from_user(&attr, (void __user *)arg, sizeof(attr)))
		return -EFAULT;

	return accessor(dev, &attr);
}

static long kvm_device_ioctl(struct file *filp, unsigned int ioctl,
			     unsigned long arg)
{
	struct kvm_device *dev = filp->private_data;

	if (dev->kvm->mm != current->mm)
		return -EIO;

	switch (ioctl) {
	case KVM_SET_DEVICE_ATTR:
		return kvm_device_ioctl_attr(dev, dev->ops->set_attr, arg);
	case KVM_GET_DEVICE_ATTR:
		return kvm_device_ioctl_attr(dev, dev->ops->get_attr, arg);
	case KVM_HAS_DEVICE_ATTR:
		return kvm_device_ioctl_attr(dev, dev->ops->has_attr, arg);
	default:
		if (dev->ops->ioctl)
			return dev->ops->ioctl(dev, ioctl, arg);

		return -ENOTTY;
	}
}

static int kvm_device_release(struct inode *inode, struct file *filp)
{
	struct kvm_device *dev = filp->private_data;
	struct kvm *kvm = dev->kvm;

	if (dev->ops->release) {
		mutex_lock(&kvm->lock);
		list_del(&dev->vm_node);
		dev->ops->release(dev);
		mutex_unlock(&kvm->lock);
	}

	kvm_put_kvm(kvm);
	return 0;
}

static const struct file_operations kvm_device_fops = {
	.unlocked_ioctl = kvm_device_ioctl,
	.release = kvm_device_release,
	KVM_COMPAT(kvm_device_ioctl),
	.mmap = kvm_device_mmap,
};

struct kvm_device *kvm_device_from_filp(struct file *filp)
{
	if (filp->f_op != &kvm_device_fops)
		return NULL;

	return filp->private_data;
}

static struct kvm_device_ops *kvm_device_ops_table[KVM_DEV_TYPE_MAX] = {
#ifdef CONFIG_KVM_MPIC
	[KVM_DEV_TYPE_FSL_MPIC_20]	= &kvm_mpic_ops,
	[KVM_DEV_TYPE_FSL_MPIC_42]	= &kvm_mpic_ops,
#endif
};

int kvm_register_device_ops(struct kvm_device_ops *ops, u32 type)
{
	if (type >= ARRAY_SIZE(kvm_device_ops_table))
		return -ENOSPC;

	if (kvm_device_ops_table[type] != NULL)
		return -EEXIST;

	kvm_device_ops_table[type] = ops;
	return 0;
}

void kvm_unregister_device_ops(u32 type)
{
	if (kvm_device_ops_table[type] != NULL)
		kvm_device_ops_table[type] = NULL;
}

static int kvm_ioctl_create_device(struct kvm *kvm,
				   struct kvm_create_device *cd)
{
	struct kvm_device_ops *ops = NULL;
	struct kvm_device *dev;
	bool test = cd->flags & KVM_CREATE_DEVICE_TEST;
	int type;
	int ret;

	if (cd->type >= ARRAY_SIZE(kvm_device_ops_table))
		return -ENODEV;

	type = array_index_nospec(cd->type, ARRAY_SIZE(kvm_device_ops_table));
	ops = kvm_device_ops_table[type];
	if (ops == NULL)
		return -ENODEV;

	if (test)
		return 0;

	dev = kzalloc(sizeof(*dev), GFP_KERNEL_ACCOUNT);
	if (!dev)
		return -ENOMEM;

	dev->ops = ops;
	dev->kvm = kvm;

	mutex_lock(&kvm->lock);
	ret = ops->create(dev, type);
	if (ret < 0) {
		mutex_unlock(&kvm->lock);
		kfree(dev);
		return ret;
	}
	list_add(&dev->vm_node, &kvm->devices);
	mutex_unlock(&kvm->lock);

	if (ops->init)
		ops->init(dev);

	kvm_get_kvm(kvm);
	ret = anon_inode_getfd(ops->name, &kvm_device_fops, dev, O_RDWR | O_CLOEXEC);
	if (ret < 0) {
		kvm_put_kvm(kvm);
		mutex_lock(&kvm->lock);
		list_del(&dev->vm_node);
		mutex_unlock(&kvm->lock);
		ops->destroy(dev);
		return ret;
	}

	cd->fd = ret;
	return 0;
}

static long kvm_vm_ioctl_check_extension_generic(struct kvm *kvm, long arg)
{
	switch (arg) {
	case KVM_CAP_USER_MEMORY:
	case KVM_CAP_DESTROY_MEMORY_REGION_WORKS:
	case KVM_CAP_JOIN_MEMORY_REGIONS_WORKS:
	case KVM_CAP_INTERNAL_ERROR_DATA:
#ifdef CONFIG_HAVE_KVM_MSI
	case KVM_CAP_SIGNAL_MSI:
#endif
#ifdef CONFIG_HAVE_KVM_IRQFD
	case KVM_CAP_IRQFD:
	case KVM_CAP_IRQFD_RESAMPLE:
#endif
	case KVM_CAP_IOEVENTFD_ANY_LENGTH:
	case KVM_CAP_CHECK_EXTENSION_VM:
	case KVM_CAP_ENABLE_CAP_VM:
#ifdef CONFIG_KVM_GENERIC_DIRTYLOG_READ_PROTECT
	case KVM_CAP_MANUAL_DIRTY_LOG_PROTECT2:
#endif
		return 1;
#ifdef CONFIG_KVM_MMIO
	case KVM_CAP_COALESCED_MMIO:
		return KVM_COALESCED_MMIO_PAGE_OFFSET;
	case KVM_CAP_COALESCED_PIO:
		return 1;
#endif
#ifdef CONFIG_HAVE_KVM_IRQ_ROUTING
	case KVM_CAP_IRQ_ROUTING:
		return KVM_MAX_IRQ_ROUTES;
#endif
#if KVM_ADDRESS_SPACE_NUM > 1
	case KVM_CAP_MULTI_ADDRESS_SPACE:
		return KVM_ADDRESS_SPACE_NUM;
#endif
	case KVM_CAP_NR_MEMSLOTS:
		return KVM_USER_MEM_SLOTS;
	default:
		break;
	}
	return kvm_vm_ioctl_check_extension(kvm, arg);
}

int __attribute__((weak)) kvm_vm_ioctl_enable_cap(struct kvm *kvm,
						  struct kvm_enable_cap *cap)
{
	return -EINVAL;
}

static int kvm_vm_ioctl_enable_cap_generic(struct kvm *kvm,
					   struct kvm_enable_cap *cap)
{
	switch (cap->cap) {
#ifdef CONFIG_KVM_GENERIC_DIRTYLOG_READ_PROTECT
	case KVM_CAP_MANUAL_DIRTY_LOG_PROTECT2:
		if (cap->flags || (cap->args[0] & ~1))
			return -EINVAL;
		kvm->manual_dirty_log_protect = cap->args[0];
		return 0;
#endif
	default:
		return kvm_vm_ioctl_enable_cap(kvm, cap);
	}
}

static long kvm_vm_ioctl(struct file *filp,
			   unsigned int ioctl, unsigned long arg)
{
	struct kvm *kvm = filp->private_data;
	void __user *argp = (void __user *)arg;
	int r;

	if (kvm->mm != current->mm)
		return -EIO;
	switch (ioctl) {
	case KVM_CREATE_VCPU:
		r = kvm_vm_ioctl_create_vcpu(kvm, arg);
		break;
	case KVM_ENABLE_CAP: {
		struct kvm_enable_cap cap;

		r = -EFAULT;
		if (copy_from_user(&cap, argp, sizeof(cap)))
			goto out;
		r = kvm_vm_ioctl_enable_cap_generic(kvm, &cap);
		break;
	}
	case KVM_SET_USER_MEMORY_REGION: {
		struct kvm_userspace_memory_region kvm_userspace_mem;

		r = -EFAULT;
		if (copy_from_user(&kvm_userspace_mem, argp,
						sizeof(kvm_userspace_mem)))
			goto out;

		r = kvm_vm_ioctl_set_memory_region(kvm, &kvm_userspace_mem);
		break;
	}
	case KVM_GET_DIRTY_LOG: {
		struct kvm_dirty_log log;

		r = -EFAULT;
		if (copy_from_user(&log, argp, sizeof(log)))
			goto out;
		r = kvm_vm_ioctl_get_dirty_log(kvm, &log);
		break;
	}
#ifdef CONFIG_KVM_GENERIC_DIRTYLOG_READ_PROTECT
	case KVM_CLEAR_DIRTY_LOG: {
		struct kvm_clear_dirty_log log;

		r = -EFAULT;
		if (copy_from_user(&log, argp, sizeof(log)))
			goto out;
		r = kvm_vm_ioctl_clear_dirty_log(kvm, &log);
		break;
	}
#endif
#ifdef CONFIG_KVM_MMIO
	case KVM_REGISTER_COALESCED_MMIO: {
		struct kvm_coalesced_mmio_zone zone;

		r = -EFAULT;
		if (copy_from_user(&zone, argp, sizeof(zone)))
			goto out;
		r = kvm_vm_ioctl_register_coalesced_mmio(kvm, &zone);
		break;
	}
	case KVM_UNREGISTER_COALESCED_MMIO: {
		struct kvm_coalesced_mmio_zone zone;

		r = -EFAULT;
		if (copy_from_user(&zone, argp, sizeof(zone)))
			goto out;
		r = kvm_vm_ioctl_unregister_coalesced_mmio(kvm, &zone);
		break;
	}
#endif
	case KVM_IRQFD: {
		struct kvm_irqfd data;

		r = -EFAULT;
		if (copy_from_user(&data, argp, sizeof(data)))
			goto out;
		r = kvm_irqfd(kvm, &data);
		break;
	}
	case KVM_IOEVENTFD: {
		struct kvm_ioeventfd data;

		r = -EFAULT;
		if (copy_from_user(&data, argp, sizeof(data)))
			goto out;
		r = kvm_ioeventfd(kvm, &data);
		break;
	}
#ifdef CONFIG_HAVE_KVM_MSI
	case KVM_SIGNAL_MSI: {
		struct kvm_msi msi;

		r = -EFAULT;
		if (copy_from_user(&msi, argp, sizeof(msi)))
			goto out;
		r = kvm_send_userspace_msi(kvm, &msi);
		break;
	}
#endif
#ifdef __KVM_HAVE_IRQ_LINE
	case KVM_IRQ_LINE_STATUS:
	case KVM_IRQ_LINE: {
		struct kvm_irq_level irq_event;

		r = -EFAULT;
		if (copy_from_user(&irq_event, argp, sizeof(irq_event)))
			goto out;

		r = kvm_vm_ioctl_irq_line(kvm, &irq_event,
					ioctl == KVM_IRQ_LINE_STATUS);
		if (r)
			goto out;

		r = -EFAULT;
		if (ioctl == KVM_IRQ_LINE_STATUS) {
			if (copy_to_user(argp, &irq_event, sizeof(irq_event)))
				goto out;
		}

		r = 0;
		break;
	}
#endif
#ifdef CONFIG_HAVE_KVM_IRQ_ROUTING
	case KVM_SET_GSI_ROUTING: {
		struct kvm_irq_routing routing;
		struct kvm_irq_routing __user *urouting;
		struct kvm_irq_routing_entry *entries = NULL;

		r = -EFAULT;
		if (copy_from_user(&routing, argp, sizeof(routing)))
			goto out;
		r = -EINVAL;
		if (!kvm_arch_can_set_irq_routing(kvm))
			goto out;
		if (routing.nr > KVM_MAX_IRQ_ROUTES)
			goto out;
		if (routing.flags)
			goto out;
		if (routing.nr) {
			r = -ENOMEM;
			entries = vmalloc(array_size(sizeof(*entries),
						     routing.nr));
			if (!entries)
				goto out;
			r = -EFAULT;
			urouting = argp;
			if (copy_from_user(entries, urouting->entries,
					   routing.nr * sizeof(*entries)))
				goto out_free_irq_routing;
		}
		r = kvm_set_irq_routing(kvm, entries, routing.nr,
					routing.flags);
out_free_irq_routing:
		vfree(entries);
		break;
	}
#endif /* CONFIG_HAVE_KVM_IRQ_ROUTING */
	case KVM_CREATE_DEVICE: {
		struct kvm_create_device cd;

		r = -EFAULT;
		if (copy_from_user(&cd, argp, sizeof(cd)))
			goto out;

		r = kvm_ioctl_create_device(kvm, &cd);
		if (r)
			goto out;

		r = -EFAULT;
		if (copy_to_user(argp, &cd, sizeof(cd)))
			goto out;

		r = 0;
		break;
	}
	case KVM_CHECK_EXTENSION:
		r = kvm_vm_ioctl_check_extension_generic(kvm, arg);
		break;
	default:
		r = kvm_arch_vm_ioctl(filp, ioctl, arg);
	}
out:
	return r;
}

#ifdef CONFIG_KVM_COMPAT
struct compat_kvm_dirty_log {
	__u32 slot;
	__u32 padding1;
	union {
		compat_uptr_t dirty_bitmap; /* one bit per page */
		__u64 padding2;
	};
};

static long kvm_vm_compat_ioctl(struct file *filp,
			   unsigned int ioctl, unsigned long arg)
{
	struct kvm *kvm = filp->private_data;
	int r;

	if (kvm->mm != current->mm)
		return -EIO;
	switch (ioctl) {
	case KVM_GET_DIRTY_LOG: {
		struct compat_kvm_dirty_log compat_log;
		struct kvm_dirty_log log;

		if (copy_from_user(&compat_log, (void __user *)arg,
				   sizeof(compat_log)))
			return -EFAULT;
		log.slot	 = compat_log.slot;
		log.padding1	 = compat_log.padding1;
		log.padding2	 = compat_log.padding2;
		log.dirty_bitmap = compat_ptr(compat_log.dirty_bitmap);

		r = kvm_vm_ioctl_get_dirty_log(kvm, &log);
		break;
	}
	default:
		r = kvm_vm_ioctl(filp, ioctl, arg);
	}
	return r;
}
#endif

static struct file_operations kvm_vm_fops = {
	.release        = kvm_vm_release,
	.unlocked_ioctl = kvm_vm_ioctl,
	.llseek		= noop_llseek,
	KVM_COMPAT(kvm_vm_compat_ioctl),
};

static int kvm_dev_ioctl_create_vm(unsigned long type)
{
	int r;
	struct kvm *kvm;
	struct file *file;

	kvm = kvm_create_vm(type);
	if (IS_ERR(kvm))
		return PTR_ERR(kvm);
#ifdef CONFIG_KVM_MMIO
	r = kvm_coalesced_mmio_init(kvm);
	if (r < 0)
		goto put_kvm;
#endif
	r = get_unused_fd_flags(O_CLOEXEC);
	if (r < 0)
		goto put_kvm;

	file = anon_inode_getfile("kvm-vm", &kvm_vm_fops, kvm, O_RDWR);
	if (IS_ERR(file)) {
		put_unused_fd(r);
		r = PTR_ERR(file);
		goto put_kvm;
	}

	/*
	 * Don't call kvm_put_kvm anymore at this point; file->f_op is
	 * already set, with ->release() being kvm_vm_release().  In error
	 * cases it will be called by the final fput(file) and will take
	 * care of doing kvm_put_kvm(kvm).
	 */
	if (kvm_create_vm_debugfs(kvm, r) < 0) {
		put_unused_fd(r);
		fput(file);
		return -ENOMEM;
	}
	kvm_uevent_notify_change(KVM_EVENT_CREATE_VM, kvm);

	fd_install(r, file);
	return r;

put_kvm:
	kvm_put_kvm(kvm);
	return r;
}

static long kvm_dev_ioctl(struct file *filp,
			  unsigned int ioctl, unsigned long arg)
{
	long r = -EINVAL;

	switch (ioctl) {
	case KVM_GET_API_VERSION:
		if (arg)
			goto out;
		r = KVM_API_VERSION;
		break;
	case KVM_CREATE_VM:
		r = kvm_dev_ioctl_create_vm(arg);
		break;
	case KVM_CHECK_EXTENSION:
		r = kvm_vm_ioctl_check_extension_generic(NULL, arg);
		break;
	case KVM_GET_VCPU_MMAP_SIZE:
		if (arg)
			goto out;
		r = PAGE_SIZE;     /* struct kvm_run */
#ifdef CONFIG_X86
		r += PAGE_SIZE;    /* pio data page */
#endif
#ifdef CONFIG_KVM_MMIO
		r += PAGE_SIZE;    /* coalesced mmio ring page */
#endif
		break;
	case KVM_TRACE_ENABLE:
	case KVM_TRACE_PAUSE:
	case KVM_TRACE_DISABLE:
		r = -EOPNOTSUPP;
		break;
	default:
		return kvm_arch_dev_ioctl(filp, ioctl, arg);
	}
out:
	return r;
}

static struct file_operations kvm_chardev_ops = {
	.unlocked_ioctl = kvm_dev_ioctl,
	.llseek		= noop_llseek,
	KVM_COMPAT(kvm_dev_ioctl),
};

static struct miscdevice kvm_dev = {
	KVM_MINOR,
	"kvm",
	&kvm_chardev_ops,
};

static void hardware_enable_nolock(void *junk)
{
	int cpu = raw_smp_processor_id();
	int r;

	if (cpumask_test_cpu(cpu, cpus_hardware_enabled))
		return;

	cpumask_set_cpu(cpu, cpus_hardware_enabled);

	r = kvm_arch_hardware_enable();

	if (r) {
		cpumask_clear_cpu(cpu, cpus_hardware_enabled);
		atomic_inc(&hardware_enable_failed);
		pr_info("kvm: enabling virtualization on CPU%d failed\n", cpu);
	}
}

static int kvm_starting_cpu(unsigned int cpu)
{
	raw_spin_lock(&kvm_count_lock);
	if (kvm_usage_count)
		hardware_enable_nolock(NULL);
	raw_spin_unlock(&kvm_count_lock);
	return 0;
}

static void hardware_disable_nolock(void *junk)
{
	int cpu = raw_smp_processor_id();

	if (!cpumask_test_cpu(cpu, cpus_hardware_enabled))
		return;
	cpumask_clear_cpu(cpu, cpus_hardware_enabled);
	kvm_arch_hardware_disable();
}

static int kvm_dying_cpu(unsigned int cpu)
{
	raw_spin_lock(&kvm_count_lock);
	if (kvm_usage_count)
		hardware_disable_nolock(NULL);
	raw_spin_unlock(&kvm_count_lock);
	return 0;
}

static void hardware_disable_all_nolock(void)
{
	BUG_ON(!kvm_usage_count);

	kvm_usage_count--;
	if (!kvm_usage_count)
		on_each_cpu(hardware_disable_nolock, NULL, 1);
}

static void hardware_disable_all(void)
{
	raw_spin_lock(&kvm_count_lock);
	hardware_disable_all_nolock();
	raw_spin_unlock(&kvm_count_lock);
}

static int hardware_enable_all(void)
{
	int r = 0;

	raw_spin_lock(&kvm_count_lock);

	kvm_usage_count++;
	if (kvm_usage_count == 1) {
		atomic_set(&hardware_enable_failed, 0);
		on_each_cpu(hardware_enable_nolock, NULL, 1);

		if (atomic_read(&hardware_enable_failed)) {
			hardware_disable_all_nolock();
			r = -EBUSY;
		}
	}

	raw_spin_unlock(&kvm_count_lock);

	return r;
}

static int kvm_reboot(struct notifier_block *notifier, unsigned long val,
		      void *v)
{
	/*
	 * Some (well, at least mine) BIOSes hang on reboot if
	 * in vmx root mode.
	 *
	 * And Intel TXT required VMX off for all cpu when system shutdown.
	 */
	pr_info("kvm: exiting hardware virtualization\n");
	kvm_rebooting = true;
	on_each_cpu(hardware_disable_nolock, NULL, 1);
	return NOTIFY_OK;
}

static struct notifier_block kvm_reboot_notifier = {
	.notifier_call = kvm_reboot,
	.priority = 0,
};

static void kvm_io_bus_destroy(struct kvm_io_bus *bus)
{
	int i;

	for (i = 0; i < bus->dev_count; i++) {
		struct kvm_io_device *pos = bus->range[i].dev;

		kvm_iodevice_destructor(pos);
	}
	kfree(bus);
}

static inline int kvm_io_bus_cmp(const struct kvm_io_range *r1,
				 const struct kvm_io_range *r2)
{
	gpa_t addr1 = r1->addr;
	gpa_t addr2 = r2->addr;

	if (addr1 < addr2)
		return -1;

	/* If r2->len == 0, match the exact address.  If r2->len != 0,
	 * accept any overlapping write.  Any order is acceptable for
	 * overlapping ranges, because kvm_io_bus_get_first_dev ensures
	 * we process all of them.
	 */
	if (r2->len) {
		addr1 += r1->len;
		addr2 += r2->len;
	}

	if (addr1 > addr2)
		return 1;

	return 0;
}

static int kvm_io_bus_sort_cmp(const void *p1, const void *p2)
{
	return kvm_io_bus_cmp(p1, p2);
}

static int kvm_io_bus_get_first_dev(struct kvm_io_bus *bus,
			     gpa_t addr, int len)
{
	struct kvm_io_range *range, key;
	int off;

	key = (struct kvm_io_range) {
		.addr = addr,
		.len = len,
	};

	range = bsearch(&key, bus->range, bus->dev_count,
			sizeof(struct kvm_io_range), kvm_io_bus_sort_cmp);
	if (range == NULL)
		return -ENOENT;

	off = range - bus->range;

	while (off > 0 && kvm_io_bus_cmp(&key, &bus->range[off-1]) == 0)
		off--;

	return off;
}

static int __kvm_io_bus_write(struct kvm_vcpu *vcpu, struct kvm_io_bus *bus,
			      struct kvm_io_range *range, const void *val)
{
	int idx;

	idx = kvm_io_bus_get_first_dev(bus, range->addr, range->len);
	if (idx < 0)
		return -EOPNOTSUPP;

	while (idx < bus->dev_count &&
		kvm_io_bus_cmp(range, &bus->range[idx]) == 0) {
		if (!kvm_iodevice_write(vcpu, bus->range[idx].dev, range->addr,
					range->len, val))
			return idx;
		idx++;
	}

	return -EOPNOTSUPP;
}

/* kvm_io_bus_write - called under kvm->slots_lock */
int kvm_io_bus_write(struct kvm_vcpu *vcpu, enum kvm_bus bus_idx, gpa_t addr,
		     int len, const void *val)
{
	struct kvm_io_bus *bus;
	struct kvm_io_range range;
	int r;

	range = (struct kvm_io_range) {
		.addr = addr,
		.len = len,
	};

	bus = srcu_dereference(vcpu->kvm->buses[bus_idx], &vcpu->kvm->srcu);
	if (!bus)
		return -ENOMEM;
	r = __kvm_io_bus_write(vcpu, bus, &range, val);
	return r < 0 ? r : 0;
}
EXPORT_SYMBOL_GPL(kvm_io_bus_write);

/* kvm_io_bus_write_cookie - called under kvm->slots_lock */
int kvm_io_bus_write_cookie(struct kvm_vcpu *vcpu, enum kvm_bus bus_idx,
			    gpa_t addr, int len, const void *val, long cookie)
{
	struct kvm_io_bus *bus;
	struct kvm_io_range range;

	range = (struct kvm_io_range) {
		.addr = addr,
		.len = len,
	};

	bus = srcu_dereference(vcpu->kvm->buses[bus_idx], &vcpu->kvm->srcu);
	if (!bus)
		return -ENOMEM;

	/* First try the device referenced by cookie. */
	if ((cookie >= 0) && (cookie < bus->dev_count) &&
	    (kvm_io_bus_cmp(&range, &bus->range[cookie]) == 0))
		if (!kvm_iodevice_write(vcpu, bus->range[cookie].dev, addr, len,
					val))
			return cookie;

	/*
	 * cookie contained garbage; fall back to search and return the
	 * correct cookie value.
	 */
	return __kvm_io_bus_write(vcpu, bus, &range, val);
}

static int __kvm_io_bus_read(struct kvm_vcpu *vcpu, struct kvm_io_bus *bus,
			     struct kvm_io_range *range, void *val)
{
	int idx;

	idx = kvm_io_bus_get_first_dev(bus, range->addr, range->len);
	if (idx < 0)
		return -EOPNOTSUPP;

	while (idx < bus->dev_count &&
		kvm_io_bus_cmp(range, &bus->range[idx]) == 0) {
		if (!kvm_iodevice_read(vcpu, bus->range[idx].dev, range->addr,
				       range->len, val))
			return idx;
		idx++;
	}

	return -EOPNOTSUPP;
}

/* kvm_io_bus_read - called under kvm->slots_lock */
int kvm_io_bus_read(struct kvm_vcpu *vcpu, enum kvm_bus bus_idx, gpa_t addr,
		    int len, void *val)
{
	struct kvm_io_bus *bus;
	struct kvm_io_range range;
	int r;

	range = (struct kvm_io_range) {
		.addr = addr,
		.len = len,
	};

	bus = srcu_dereference(vcpu->kvm->buses[bus_idx], &vcpu->kvm->srcu);
	if (!bus)
		return -ENOMEM;
	r = __kvm_io_bus_read(vcpu, bus, &range, val);
	return r < 0 ? r : 0;
}

/* Caller must hold slots_lock. */
int kvm_io_bus_register_dev(struct kvm *kvm, enum kvm_bus bus_idx, gpa_t addr,
			    int len, struct kvm_io_device *dev)
{
	int i;
	struct kvm_io_bus *new_bus, *bus;
	struct kvm_io_range range;

	bus = kvm_get_bus(kvm, bus_idx);
	if (!bus)
		return -ENOMEM;

	/* exclude ioeventfd which is limited by maximum fd */
	if (bus->dev_count - bus->ioeventfd_count > NR_IOBUS_DEVS - 1)
		return -ENOSPC;

	new_bus = kmalloc(struct_size(bus, range, bus->dev_count + 1),
			  GFP_KERNEL_ACCOUNT);
	if (!new_bus)
		return -ENOMEM;

	range = (struct kvm_io_range) {
		.addr = addr,
		.len = len,
		.dev = dev,
	};

	for (i = 0; i < bus->dev_count; i++)
		if (kvm_io_bus_cmp(&bus->range[i], &range) > 0)
			break;

	memcpy(new_bus, bus, sizeof(*bus) + i * sizeof(struct kvm_io_range));
	new_bus->dev_count++;
	new_bus->range[i] = range;
	memcpy(new_bus->range + i + 1, bus->range + i,
		(bus->dev_count - i) * sizeof(struct kvm_io_range));
	rcu_assign_pointer(kvm->buses[bus_idx], new_bus);
	synchronize_srcu_expedited(&kvm->srcu);
	kfree(bus);

	return 0;
}

/* Caller must hold slots_lock. */
void kvm_io_bus_unregister_dev(struct kvm *kvm, enum kvm_bus bus_idx,
			       struct kvm_io_device *dev)
{
	int i;
	struct kvm_io_bus *new_bus, *bus;

	bus = kvm_get_bus(kvm, bus_idx);
	if (!bus)
		return;

	for (i = 0; i < bus->dev_count; i++)
		if (bus->range[i].dev == dev) {
			break;
		}

	if (i == bus->dev_count)
		return;

	new_bus = kmalloc(struct_size(bus, range, bus->dev_count - 1),
			  GFP_KERNEL_ACCOUNT);
	if (!new_bus)  {
		pr_err("kvm: failed to shrink bus, removing it completely\n");
		goto broken;
	}

	memcpy(new_bus, bus, sizeof(*bus) + i * sizeof(struct kvm_io_range));
	new_bus->dev_count--;
	memcpy(new_bus->range + i, bus->range + i + 1,
	       (new_bus->dev_count - i) * sizeof(struct kvm_io_range));

broken:
	rcu_assign_pointer(kvm->buses[bus_idx], new_bus);
	synchronize_srcu_expedited(&kvm->srcu);
	kfree(bus);
	return;
}

struct kvm_io_device *kvm_io_bus_get_dev(struct kvm *kvm, enum kvm_bus bus_idx,
					 gpa_t addr)
{
	struct kvm_io_bus *bus;
	int dev_idx, srcu_idx;
	struct kvm_io_device *iodev = NULL;

	srcu_idx = srcu_read_lock(&kvm->srcu);

	bus = srcu_dereference(kvm->buses[bus_idx], &kvm->srcu);
	if (!bus)
		goto out_unlock;

	dev_idx = kvm_io_bus_get_first_dev(bus, addr, 1);
	if (dev_idx < 0)
		goto out_unlock;

	iodev = bus->range[dev_idx].dev;

out_unlock:
	srcu_read_unlock(&kvm->srcu, srcu_idx);

	return iodev;
}
EXPORT_SYMBOL_GPL(kvm_io_bus_get_dev);

static int kvm_debugfs_open(struct inode *inode, struct file *file,
			   int (*get)(void *, u64 *), int (*set)(void *, u64),
			   const char *fmt)
{
	struct kvm_stat_data *stat_data = (struct kvm_stat_data *)
					  inode->i_private;

	/* The debugfs files are a reference to the kvm struct which
	 * is still valid when kvm_destroy_vm is called.
	 * To avoid the race between open and the removal of the debugfs
	 * directory we test against the users count.
	 */
	if (!refcount_inc_not_zero(&stat_data->kvm->users_count))
		return -ENOENT;

	if (simple_attr_open(inode, file, get,
			     stat_data->mode & S_IWUGO ? set : NULL,
			     fmt)) {
		kvm_put_kvm(stat_data->kvm);
		return -ENOMEM;
	}

	return 0;
}

static int kvm_debugfs_release(struct inode *inode, struct file *file)
{
	struct kvm_stat_data *stat_data = (struct kvm_stat_data *)
					  inode->i_private;

	simple_attr_release(inode, file);
	kvm_put_kvm(stat_data->kvm);

	return 0;
}

static int vm_stat_get_per_vm(void *data, u64 *val)
{
	struct kvm_stat_data *stat_data = (struct kvm_stat_data *)data;

	*val = *(ulong *)((void *)stat_data->kvm + stat_data->offset);

	return 0;
}

static int vm_stat_clear_per_vm(void *data, u64 val)
{
	struct kvm_stat_data *stat_data = (struct kvm_stat_data *)data;

	if (val)
		return -EINVAL;

	*(ulong *)((void *)stat_data->kvm + stat_data->offset) = 0;

	return 0;
}

static int vm_stat_get_per_vm_open(struct inode *inode, struct file *file)
{
	__simple_attr_check_format("%llu\n", 0ull);
	return kvm_debugfs_open(inode, file, vm_stat_get_per_vm,
				vm_stat_clear_per_vm, "%llu\n");
}

static const struct file_operations vm_stat_get_per_vm_fops = {
	.owner   = THIS_MODULE,
	.open    = vm_stat_get_per_vm_open,
	.release = kvm_debugfs_release,
	.read    = simple_attr_read,
	.write   = simple_attr_write,
	.llseek  = no_llseek,
};

static int vcpu_stat_get_per_vm(void *data, u64 *val)
{
	int i;
	struct kvm_stat_data *stat_data = (struct kvm_stat_data *)data;
	struct kvm_vcpu *vcpu;

	*val = 0;

	kvm_for_each_vcpu(i, vcpu, stat_data->kvm)
		*val += *(u64 *)((void *)vcpu + stat_data->offset);

	return 0;
}

static int vcpu_stat_clear_per_vm(void *data, u64 val)
{
	int i;
	struct kvm_stat_data *stat_data = (struct kvm_stat_data *)data;
	struct kvm_vcpu *vcpu;

	if (val)
		return -EINVAL;

	kvm_for_each_vcpu(i, vcpu, stat_data->kvm)
		*(u64 *)((void *)vcpu + stat_data->offset) = 0;

	return 0;
}

static int vcpu_stat_get_per_vm_open(struct inode *inode, struct file *file)
{
	__simple_attr_check_format("%llu\n", 0ull);
	return kvm_debugfs_open(inode, file, vcpu_stat_get_per_vm,
				 vcpu_stat_clear_per_vm, "%llu\n");
}

static const struct file_operations vcpu_stat_get_per_vm_fops = {
	.owner   = THIS_MODULE,
	.open    = vcpu_stat_get_per_vm_open,
	.release = kvm_debugfs_release,
	.read    = simple_attr_read,
	.write   = simple_attr_write,
	.llseek  = no_llseek,
};

static const struct file_operations *stat_fops_per_vm[] = {
	[KVM_STAT_VCPU] = &vcpu_stat_get_per_vm_fops,
	[KVM_STAT_VM]   = &vm_stat_get_per_vm_fops,
};

static int vm_stat_get(void *_offset, u64 *val)
{
	unsigned offset = (long)_offset;
	struct kvm *kvm;
	struct kvm_stat_data stat_tmp = {.offset = offset};
	u64 tmp_val;

	*val = 0;
	mutex_lock(&kvm_lock);
	list_for_each_entry(kvm, &vm_list, vm_list) {
		stat_tmp.kvm = kvm;
		vm_stat_get_per_vm((void *)&stat_tmp, &tmp_val);
		*val += tmp_val;
	}
	mutex_unlock(&kvm_lock);
	return 0;
}

static int vm_stat_clear(void *_offset, u64 val)
{
	unsigned offset = (long)_offset;
	struct kvm *kvm;
	struct kvm_stat_data stat_tmp = {.offset = offset};

	if (val)
		return -EINVAL;

	mutex_lock(&kvm_lock);
	list_for_each_entry(kvm, &vm_list, vm_list) {
		stat_tmp.kvm = kvm;
		vm_stat_clear_per_vm((void *)&stat_tmp, 0);
	}
	mutex_unlock(&kvm_lock);

	return 0;
}

DEFINE_SIMPLE_ATTRIBUTE(vm_stat_fops, vm_stat_get, vm_stat_clear, "%llu\n");

static int vcpu_stat_get(void *_offset, u64 *val)
{
	unsigned offset = (long)_offset;
	struct kvm *kvm;
	struct kvm_stat_data stat_tmp = {.offset = offset};
	u64 tmp_val;

	*val = 0;
	mutex_lock(&kvm_lock);
	list_for_each_entry(kvm, &vm_list, vm_list) {
		stat_tmp.kvm = kvm;
		vcpu_stat_get_per_vm((void *)&stat_tmp, &tmp_val);
		*val += tmp_val;
	}
	mutex_unlock(&kvm_lock);
	return 0;
}

static int vcpu_stat_clear(void *_offset, u64 val)
{
	unsigned offset = (long)_offset;
	struct kvm *kvm;
	struct kvm_stat_data stat_tmp = {.offset = offset};

	if (val)
		return -EINVAL;

	mutex_lock(&kvm_lock);
	list_for_each_entry(kvm, &vm_list, vm_list) {
		stat_tmp.kvm = kvm;
		vcpu_stat_clear_per_vm((void *)&stat_tmp, 0);
	}
	mutex_unlock(&kvm_lock);

	return 0;
}

DEFINE_SIMPLE_ATTRIBUTE(vcpu_stat_fops, vcpu_stat_get, vcpu_stat_clear,
			"%llu\n");

static const struct file_operations *stat_fops[] = {
	[KVM_STAT_VCPU] = &vcpu_stat_fops,
	[KVM_STAT_VM]   = &vm_stat_fops,
};

static void kvm_uevent_notify_change(unsigned int type, struct kvm *kvm)
{
	struct kobj_uevent_env *env;
	unsigned long long created, active;

	if (!kvm_dev.this_device || !kvm)
		return;

	mutex_lock(&kvm_lock);
	if (type == KVM_EVENT_CREATE_VM) {
		kvm_createvm_count++;
		kvm_active_vms++;
	} else if (type == KVM_EVENT_DESTROY_VM) {
		kvm_active_vms--;
	}
	created = kvm_createvm_count;
	active = kvm_active_vms;
	mutex_unlock(&kvm_lock);

	env = kzalloc(sizeof(*env), GFP_KERNEL_ACCOUNT);
	if (!env)
		return;

	add_uevent_var(env, "CREATED=%llu", created);
	add_uevent_var(env, "COUNT=%llu", active);

	if (type == KVM_EVENT_CREATE_VM) {
		add_uevent_var(env, "EVENT=create");
		kvm->userspace_pid = task_pid_nr(current);
	} else if (type == KVM_EVENT_DESTROY_VM) {
		add_uevent_var(env, "EVENT=destroy");
	}
	add_uevent_var(env, "PID=%d", kvm->userspace_pid);

	if (!IS_ERR_OR_NULL(kvm->debugfs_dentry)) {
		char *tmp, *p = kmalloc(PATH_MAX, GFP_KERNEL_ACCOUNT);

		if (p) {
			tmp = dentry_path_raw(kvm->debugfs_dentry, p, PATH_MAX);
			if (!IS_ERR(tmp))
				add_uevent_var(env, "STATS_PATH=%s", tmp);
			kfree(p);
		}
	}
	/* no need for checks, since we are adding at most only 5 keys */
	env->envp[env->envp_idx++] = NULL;
	kobject_uevent_env(&kvm_dev.this_device->kobj, KOBJ_CHANGE, env->envp);
	kfree(env);
}

static void kvm_init_debug(void)
{
	struct kvm_stats_debugfs_item *p;

	kvm_debugfs_dir = debugfs_create_dir("kvm", NULL);

	kvm_debugfs_num_entries = 0;
	for (p = debugfs_entries; p->name; ++p, kvm_debugfs_num_entries++) {
		int mode = p->mode ? p->mode : 0644;
		debugfs_create_file(p->name, mode, kvm_debugfs_dir,
				    (void *)(long)p->offset,
				    stat_fops[p->kind]);
	}
}

static int kvm_suspend(void)
{
	if (kvm_usage_count)
		hardware_disable_nolock(NULL);
	return 0;
}

static void kvm_resume(void)
{
	if (kvm_usage_count) {
#ifdef CONFIG_LOCKDEP
		WARN_ON(lockdep_is_held(&kvm_count_lock));
#endif
		hardware_enable_nolock(NULL);
	}
}

static struct syscore_ops kvm_syscore_ops = {
	.suspend = kvm_suspend,
	.resume = kvm_resume,
};

static inline
struct kvm_vcpu *preempt_notifier_to_vcpu(struct preempt_notifier *pn)
{
	return container_of(pn, struct kvm_vcpu, preempt_notifier);
}

static void kvm_sched_in(struct preempt_notifier *pn, int cpu)
{
	struct kvm_vcpu *vcpu = preempt_notifier_to_vcpu(pn);

	WRITE_ONCE(vcpu->preempted, false);
	WRITE_ONCE(vcpu->ready, false);

	kvm_arch_sched_in(vcpu, cpu);

	kvm_arch_vcpu_load(vcpu, cpu);
}

static void kvm_sched_out(struct preempt_notifier *pn,
			  struct task_struct *next)
{
	struct kvm_vcpu *vcpu = preempt_notifier_to_vcpu(pn);

	if (current->state == TASK_RUNNING) {
		WRITE_ONCE(vcpu->preempted, true);
		WRITE_ONCE(vcpu->ready, true);
	}
	kvm_arch_vcpu_put(vcpu);
}

static void check_processor_compat(void *rtn)
{
	*(int *)rtn = kvm_arch_check_processor_compat();
}

int kvm_init(void *opaque, unsigned vcpu_size, unsigned vcpu_align,
		  struct module *module)
{
	int r;
	int cpu;

	r = kvm_arch_init(opaque);
	if (r)
		goto out_fail;

	/*
	 * kvm_arch_init makes sure there's at most one caller
	 * for architectures that support multiple implementations,
	 * like intel and amd on x86.
	 * kvm_arch_init must be called before kvm_irqfd_init to avoid creating
	 * conflicts in case kvm is already setup for another implementation.
	 */
	r = kvm_irqfd_init();
	if (r)
		goto out_irqfd;

	if (!zalloc_cpumask_var(&cpus_hardware_enabled, GFP_KERNEL)) {
		r = -ENOMEM;
		goto out_free_0;
	}

	r = kvm_arch_hardware_setup();
	if (r < 0)
		goto out_free_0a;

	for_each_online_cpu(cpu) {
		smp_call_function_single(cpu, check_processor_compat, &r, 1);
		if (r < 0)
			goto out_free_1;
	}

	r = cpuhp_setup_state_nocalls(CPUHP_AP_KVM_STARTING, "kvm/cpu:starting",
				      kvm_starting_cpu, kvm_dying_cpu);
	if (r)
		goto out_free_2;
	register_reboot_notifier(&kvm_reboot_notifier);

	/* A kmem cache lets us meet the alignment requirements of fx_save. */
	if (!vcpu_align)
		vcpu_align = __alignof__(struct kvm_vcpu);
	kvm_vcpu_cache =
		kmem_cache_create_usercopy("kvm_vcpu", vcpu_size, vcpu_align,
					   SLAB_ACCOUNT,
					   offsetof(struct kvm_vcpu, arch),
					   sizeof_field(struct kvm_vcpu, arch),
					   NULL);
	if (!kvm_vcpu_cache) {
		r = -ENOMEM;
		goto out_free_3;
	}

	r = kvm_async_pf_init();
	if (r)
		goto out_free;

	kvm_chardev_ops.owner = module;
	kvm_vm_fops.owner = module;
	kvm_vcpu_fops.owner = module;

	r = misc_register(&kvm_dev);
	if (r) {
		pr_err("kvm: misc device register failed\n");
		goto out_unreg;
	}

	register_syscore_ops(&kvm_syscore_ops);

	kvm_preempt_ops.sched_in = kvm_sched_in;
	kvm_preempt_ops.sched_out = kvm_sched_out;

	kvm_init_debug();

	r = kvm_vfio_ops_init();
	WARN_ON(r);

	return 0;

out_unreg:
	kvm_async_pf_deinit();
out_free:
	kmem_cache_destroy(kvm_vcpu_cache);
out_free_3:
	unregister_reboot_notifier(&kvm_reboot_notifier);
	cpuhp_remove_state_nocalls(CPUHP_AP_KVM_STARTING);
out_free_2:
out_free_1:
	kvm_arch_hardware_unsetup();
out_free_0a:
	free_cpumask_var(cpus_hardware_enabled);
out_free_0:
	kvm_irqfd_exit();
out_irqfd:
	kvm_arch_exit();
out_fail:
	return r;
}
EXPORT_SYMBOL_GPL(kvm_init);

void kvm_exit(void)
{
	debugfs_remove_recursive(kvm_debugfs_dir);
	misc_deregister(&kvm_dev);
	kmem_cache_destroy(kvm_vcpu_cache);
	kvm_async_pf_deinit();
	unregister_syscore_ops(&kvm_syscore_ops);
	unregister_reboot_notifier(&kvm_reboot_notifier);
	cpuhp_remove_state_nocalls(CPUHP_AP_KVM_STARTING);
	on_each_cpu(hardware_disable_nolock, NULL, 1);
	kvm_arch_hardware_unsetup();
	kvm_arch_exit();
	kvm_irqfd_exit();
	free_cpumask_var(cpus_hardware_enabled);
	kvm_vfio_ops_exit();
}
EXPORT_SYMBOL_GPL(kvm_exit);

struct kvm_vm_worker_thread_context {
	struct kvm *kvm;
	struct task_struct *parent;
	struct completion init_done;
	kvm_vm_thread_fn_t thread_fn;
	uintptr_t data;
	int err;
};

static int kvm_vm_worker_thread(void *context)
{
	/*
	 * The init_context is allocated on the stack of the parent thread, so
	 * we have to locally copy anything that is needed beyond initialization
	 */
	struct kvm_vm_worker_thread_context *init_context = context;
	struct kvm *kvm = init_context->kvm;
	kvm_vm_thread_fn_t thread_fn = init_context->thread_fn;
	uintptr_t data = init_context->data;
	int err;

	err = kthread_park(current);
	/* kthread_park(current) is never supposed to return an error */
	WARN_ON(err != 0);
	if (err)
		goto init_complete;

	err = cgroup_attach_task_all(init_context->parent, current);
	if (err) {
		kvm_err("%s: cgroup_attach_task_all failed with err %d\n",
			__func__, err);
		goto init_complete;
	}

	set_user_nice(current, task_nice(init_context->parent));

init_complete:
	init_context->err = err;
	complete(&init_context->init_done);
	init_context = NULL;

	if (err)
		return err;

	/* Wait to be woken up by the spawner before proceeding. */
	kthread_parkme();

	if (!kthread_should_stop())
		err = thread_fn(kvm, data);

	return err;
}

int kvm_vm_create_worker_thread(struct kvm *kvm, kvm_vm_thread_fn_t thread_fn,
				uintptr_t data, const char *name,
				struct task_struct **thread_ptr)
{
	struct kvm_vm_worker_thread_context init_context = {};
	struct task_struct *thread;

	*thread_ptr = NULL;
	init_context.kvm = kvm;
	init_context.parent = current;
	init_context.thread_fn = thread_fn;
	init_context.data = data;
	init_completion(&init_context.init_done);

	thread = kthread_run(kvm_vm_worker_thread, &init_context,
			     "%s-%d", name, task_pid_nr(current));
	if (IS_ERR(thread))
		return PTR_ERR(thread);

	/* kthread_run is never supposed to return NULL */
	WARN_ON(thread == NULL);

	wait_for_completion(&init_context.init_done);

	if (!init_context.err)
		*thread_ptr = thread;

	return init_context.err;
}<|MERGE_RESOLUTION|>--- conflicted
+++ resolved
@@ -696,15 +696,12 @@
 
 	BUILD_BUG_ON(KVM_MEM_SLOTS_NUM > SHRT_MAX);
 
-<<<<<<< HEAD
-=======
 	if (init_srcu_struct(&kvm->srcu))
 		goto out_err_no_srcu;
 	if (init_srcu_struct(&kvm->irq_srcu))
 		goto out_err_no_irq_srcu;
 
 	refcount_set(&kvm->users_count, 1);
->>>>>>> c4b75479
 	for (i = 0; i < KVM_ADDRESS_SPACE_NUM; i++) {
 		struct kvm_memslots *slots = kvm_alloc_memslots();
 
@@ -722,10 +719,6 @@
 			goto out_err_no_arch_destroy_vm;
 	}
 
-<<<<<<< HEAD
-	refcount_set(&kvm->users_count, 1);
-=======
->>>>>>> c4b75479
 	r = kvm_arch_init_vm(kvm, type);
 	if (r)
 		goto out_err_no_arch_destroy_vm;
@@ -738,14 +731,6 @@
 	INIT_HLIST_HEAD(&kvm->irq_ack_notifier_list);
 #endif
 
-<<<<<<< HEAD
-	if (init_srcu_struct(&kvm->srcu))
-		goto out_err_no_srcu;
-	if (init_srcu_struct(&kvm->irq_srcu))
-		goto out_err_no_irq_srcu;
-
-=======
->>>>>>> c4b75479
 	r = kvm_init_mmu_notifier(kvm);
 	if (r)
 		goto out_err_no_mmu_notifier;
@@ -771,13 +756,8 @@
 	hardware_disable_all();
 out_err_no_disable:
 	kvm_arch_destroy_vm(kvm);
-<<<<<<< HEAD
-	WARN_ON_ONCE(!refcount_dec_and_test(&kvm->users_count));
-out_err_no_arch_destroy_vm:
-=======
 out_err_no_arch_destroy_vm:
 	WARN_ON_ONCE(!refcount_dec_and_test(&kvm->users_count));
->>>>>>> c4b75479
 	for (i = 0; i < KVM_NR_BUSES; i++)
 		kfree(kvm_get_bus(kvm, i));
 	for (i = 0; i < KVM_ADDRESS_SPACE_NUM; i++)
