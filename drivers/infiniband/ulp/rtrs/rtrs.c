--- conflicted
+++ resolved
@@ -224,11 +224,7 @@
 
 static bool is_pollqueue(struct rtrs_con *con)
 {
-<<<<<<< HEAD
-	return con->cid >= con->sess->irq_con_num;
-=======
 	return con->cid >= con->path->irq_con_num;
->>>>>>> 754e0b0e
 }
 
 static int create_cq(struct rtrs_con *con, int cq_vector, int nr_cqe,
@@ -294,11 +290,7 @@
 	con->cq = NULL;
 }
 
-<<<<<<< HEAD
-int rtrs_cq_qp_create(struct rtrs_sess *sess, struct rtrs_con *con,
-=======
 int rtrs_cq_qp_create(struct rtrs_path *path, struct rtrs_con *con,
->>>>>>> 754e0b0e
 		       u32 max_send_sge, int cq_vector, int nr_cqe,
 		       u32 max_send_wr, u32 max_recv_wr,
 		       enum ib_poll_context poll_ctx)
