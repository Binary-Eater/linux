--- conflicted
+++ resolved
@@ -1185,11 +1185,7 @@
 {
 	struct tun_pi pi = { 0, skb->protocol };
 	ssize_t total = 0;
-<<<<<<< HEAD
-	int vlan_offset = 0;
-=======
 	int vlan_offset = 0, copied;
->>>>>>> d8ec26d7
 
 	if (!(tun->flags & TUN_NO_PI)) {
 		if ((len -= sizeof(pi)) < 0)
@@ -1253,11 +1249,8 @@
 		total += tun->vnet_hdr_sz;
 	}
 
-<<<<<<< HEAD
-=======
 	copied = total;
 	total += skb->len;
->>>>>>> d8ec26d7
 	if (!vlan_tx_tag_present(skb)) {
 		len = min_t(int, skb->len, len);
 	} else {
@@ -1272,27 +1265,6 @@
 
 		vlan_offset = offsetof(struct vlan_ethhdr, h_vlan_proto);
 		len = min_t(int, skb->len + VLAN_HLEN, len);
-<<<<<<< HEAD
-
-		copy = min_t(int, vlan_offset, len);
-		ret = skb_copy_datagram_const_iovec(skb, 0, iv, total, copy);
-		len -= copy;
-		total += copy;
-		if (ret || !len)
-			goto done;
-
-		copy = min_t(int, sizeof(veth), len);
-		ret = memcpy_toiovecend(iv, (void *)&veth, total, copy);
-		len -= copy;
-		total += copy;
-		if (ret || !len)
-			goto done;
-	}
-
-	skb_copy_datagram_const_iovec(skb, vlan_offset, iv, total, len);
-	total += len;
-
-=======
 		total += VLAN_HLEN;
 
 		copy = min_t(int, vlan_offset, len);
@@ -1312,7 +1284,6 @@
 
 	skb_copy_datagram_const_iovec(skb, vlan_offset, iv, copied, len);
 
->>>>>>> d8ec26d7
 done:
 	tun->dev->stats.tx_packets++;
 	tun->dev->stats.tx_bytes += len;
