// SPDX-License-Identifier: GPL-2.0
/*
 * 8250_lpss.c - Driver for UART on Intel Braswell and various other Intel SoCs
 *
 * Copyright (C) 2016 Intel Corporation
 * Author: Andy Shevchenko <andriy.shevchenko@linux.intel.com>
 */

#include <linux/bitops.h>
#include <linux/module.h>
#include <linux/pci.h>
#include <linux/rational.h>

#include <linux/dmaengine.h>
#include <linux/dma/dw.h>

#include "8250_dwlib.h"

#define PCI_DEVICE_ID_INTEL_QRK_UARTx	0x0936

#define PCI_DEVICE_ID_INTEL_BYT_UART1	0x0f0a
#define PCI_DEVICE_ID_INTEL_BYT_UART2	0x0f0c

#define PCI_DEVICE_ID_INTEL_BSW_UART1	0x228a
#define PCI_DEVICE_ID_INTEL_BSW_UART2	0x228c

#define PCI_DEVICE_ID_INTEL_EHL_UART0	0x4b96
#define PCI_DEVICE_ID_INTEL_EHL_UART1	0x4b97
#define PCI_DEVICE_ID_INTEL_EHL_UART2	0x4b98
#define PCI_DEVICE_ID_INTEL_EHL_UART3	0x4b99
#define PCI_DEVICE_ID_INTEL_EHL_UART4	0x4b9a
#define PCI_DEVICE_ID_INTEL_EHL_UART5	0x4b9b

#define PCI_DEVICE_ID_INTEL_BDW_UART1	0x9ce3
#define PCI_DEVICE_ID_INTEL_BDW_UART2	0x9ce4

/* Intel LPSS specific registers */

#define BYT_PRV_CLK			0x800
#define BYT_PRV_CLK_EN			BIT(0)
#define BYT_PRV_CLK_M_VAL_SHIFT		1
#define BYT_PRV_CLK_N_VAL_SHIFT		16
#define BYT_PRV_CLK_UPDATE		BIT(31)

#define BYT_TX_OVF_INT			0x820
#define BYT_TX_OVF_INT_MASK		BIT(1)

struct lpss8250;

struct lpss8250_board {
	unsigned long freq;
	unsigned int base_baud;
	int (*setup)(struct lpss8250 *, struct uart_port *p);
	void (*exit)(struct lpss8250 *);
};

struct lpss8250 {
	struct dw8250_port_data data;
	struct lpss8250_board *board;

	/* DMA parameters */
	struct dw_dma_chip dma_chip;
	struct dw_dma_slave dma_param;
	u8 dma_maxburst;
};

static inline struct lpss8250 *to_lpss8250(struct dw8250_port_data *data)
{
	return container_of(data, struct lpss8250, data);
}

static void byt_set_termios(struct uart_port *p, struct ktermios *termios,
			    struct ktermios *old)
{
	unsigned int baud = tty_termios_baud_rate(termios);
	struct lpss8250 *lpss = to_lpss8250(p->private_data);
	unsigned long fref = lpss->board->freq, fuart = baud * 16;
	unsigned long w = BIT(15) - 1;
	unsigned long m, n;
	u32 reg;

	/* Gracefully handle the B0 case: fall back to B9600 */
	fuart = fuart ? fuart : 9600 * 16;

	/* Get Fuart closer to Fref */
	fuart *= rounddown_pow_of_two(fref / fuart);

	/*
	 * For baud rates 0.5M, 1M, 1.5M, 2M, 2.5M, 3M, 3.5M and 4M the
	 * dividers must be adjusted.
	 *
	 * uartclk = (m / n) * 100 MHz, where m <= n
	 */
	rational_best_approximation(fuart, fref, w, w, &m, &n);
	p->uartclk = fuart;

	/* Reset the clock */
	reg = (m << BYT_PRV_CLK_M_VAL_SHIFT) | (n << BYT_PRV_CLK_N_VAL_SHIFT);
	writel(reg, p->membase + BYT_PRV_CLK);
	reg |= BYT_PRV_CLK_EN | BYT_PRV_CLK_UPDATE;
	writel(reg, p->membase + BYT_PRV_CLK);

	dw8250_do_set_termios(p, termios, old);
}

static unsigned int byt_get_mctrl(struct uart_port *port)
{
	unsigned int ret = serial8250_do_get_mctrl(port);

	/* Force DCD and DSR signals to permanently be reported as active */
	ret |= TIOCM_CAR | TIOCM_DSR;

	return ret;
}

static int byt_serial_setup(struct lpss8250 *lpss, struct uart_port *port)
{
	struct dw_dma_slave *param = &lpss->dma_param;
	struct pci_dev *pdev = to_pci_dev(port->dev);
	unsigned int dma_devfn = PCI_DEVFN(PCI_SLOT(pdev->devfn), 0);
	struct pci_dev *dma_dev = pci_get_slot(pdev->bus, dma_devfn);

	switch (pdev->device) {
	case PCI_DEVICE_ID_INTEL_BYT_UART1:
	case PCI_DEVICE_ID_INTEL_BSW_UART1:
	case PCI_DEVICE_ID_INTEL_BDW_UART1:
		param->src_id = 3;
		param->dst_id = 2;
		break;
	case PCI_DEVICE_ID_INTEL_BYT_UART2:
	case PCI_DEVICE_ID_INTEL_BSW_UART2:
	case PCI_DEVICE_ID_INTEL_BDW_UART2:
		param->src_id = 5;
		param->dst_id = 4;
		break;
	default:
		return -EINVAL;
	}

	param->dma_dev = &dma_dev->dev;
	param->m_master = 0;
	param->p_master = 1;

	lpss->dma_maxburst = 16;

	port->set_termios = byt_set_termios;
	port->get_mctrl = byt_get_mctrl;

	/* Disable TX counter interrupts */
	writel(BYT_TX_OVF_INT_MASK, port->membase + BYT_TX_OVF_INT);

	return 0;
}

static int ehl_serial_setup(struct lpss8250 *lpss, struct uart_port *port)
{
	struct uart_8250_dma *dma = &lpss->data.dma;
	struct uart_8250_port *up = up_to_u8250p(port);

	/*
	 * This simply makes the checks in the 8250_port to try the DMA
	 * channel request which in turn uses the magic of ACPI tables
	 * parsing (see drivers/dma/acpi-dma.c for the details) and
	 * matching with the registered General Purpose DMA controllers.
	 */
	up->dma = dma;
<<<<<<< HEAD
=======

	port->set_termios = dw8250_do_set_termios;

>>>>>>> df0cc57e
	return 0;
}

#ifdef CONFIG_SERIAL_8250_DMA
static const struct dw_dma_platform_data qrk_serial_dma_pdata = {
	.nr_channels = 2,
	.chan_allocation_order = CHAN_ALLOCATION_ASCENDING,
	.chan_priority = CHAN_PRIORITY_ASCENDING,
	.block_size = 4095,
	.nr_masters = 1,
	.data_width = {4},
	.multi_block = {0},
};

static void qrk_serial_setup_dma(struct lpss8250 *lpss, struct uart_port *port)
{
	struct uart_8250_dma *dma = &lpss->data.dma;
	struct dw_dma_chip *chip = &lpss->dma_chip;
	struct dw_dma_slave *param = &lpss->dma_param;
	struct pci_dev *pdev = to_pci_dev(port->dev);
	int ret;

	chip->pdata = &qrk_serial_dma_pdata;
	chip->dev = &pdev->dev;
	chip->id = pdev->devfn;
	chip->irq = pci_irq_vector(pdev, 0);
	chip->regs = pci_ioremap_bar(pdev, 1);
	if (!chip->regs)
		return;

	/* Falling back to PIO mode if DMA probing fails */
	ret = dw_dma_probe(chip);
	if (ret)
		return;

	pci_try_set_mwi(pdev);

	/* Special DMA address for UART */
	dma->rx_dma_addr = 0xfffff000;
	dma->tx_dma_addr = 0xfffff000;

	param->dma_dev = &pdev->dev;
	param->src_id = 0;
	param->dst_id = 1;
	param->hs_polarity = true;

	lpss->dma_maxburst = 8;
}

static void qrk_serial_exit_dma(struct lpss8250 *lpss)
{
	struct dw_dma_chip *chip = &lpss->dma_chip;
	struct dw_dma_slave *param = &lpss->dma_param;

	if (!param->dma_dev)
		return;

	dw_dma_remove(chip);

	pci_iounmap(to_pci_dev(chip->dev), chip->regs);
}
#else	/* CONFIG_SERIAL_8250_DMA */
static void qrk_serial_setup_dma(struct lpss8250 *lpss, struct uart_port *port) {}
static void qrk_serial_exit_dma(struct lpss8250 *lpss) {}
#endif	/* !CONFIG_SERIAL_8250_DMA */

static int qrk_serial_setup(struct lpss8250 *lpss, struct uart_port *port)
{
	qrk_serial_setup_dma(lpss, port);
	return 0;
}

static void qrk_serial_exit(struct lpss8250 *lpss)
{
	qrk_serial_exit_dma(lpss);
}

static bool lpss8250_dma_filter(struct dma_chan *chan, void *param)
{
	struct dw_dma_slave *dws = param;

	if (dws->dma_dev != chan->device->dev)
		return false;

	chan->private = dws;
	return true;
}

static int lpss8250_dma_setup(struct lpss8250 *lpss, struct uart_8250_port *port)
{
	struct uart_8250_dma *dma = &lpss->data.dma;
	struct dw_dma_slave *rx_param, *tx_param;
	struct device *dev = port->port.dev;

	if (!lpss->dma_param.dma_dev)
		return 0;

	rx_param = devm_kzalloc(dev, sizeof(*rx_param), GFP_KERNEL);
	if (!rx_param)
		return -ENOMEM;

	tx_param = devm_kzalloc(dev, sizeof(*tx_param), GFP_KERNEL);
	if (!tx_param)
		return -ENOMEM;

	*rx_param = lpss->dma_param;
	dma->rxconf.src_maxburst = lpss->dma_maxburst;

	*tx_param = lpss->dma_param;
	dma->txconf.dst_maxburst = lpss->dma_maxburst;

	dma->fn = lpss8250_dma_filter;
	dma->rx_param = rx_param;
	dma->tx_param = tx_param;

	port->dma = dma;
	return 0;
}

static int lpss8250_probe(struct pci_dev *pdev, const struct pci_device_id *id)
{
	struct uart_8250_port uart;
	struct lpss8250 *lpss;
	int ret;

	ret = pcim_enable_device(pdev);
	if (ret)
		return ret;

	pci_set_master(pdev);

	lpss = devm_kzalloc(&pdev->dev, sizeof(*lpss), GFP_KERNEL);
	if (!lpss)
		return -ENOMEM;

	ret = pci_alloc_irq_vectors(pdev, 1, 1, PCI_IRQ_ALL_TYPES);
	if (ret < 0)
		return ret;

	lpss->board = (struct lpss8250_board *)id->driver_data;

	memset(&uart, 0, sizeof(struct uart_8250_port));

	uart.port.dev = &pdev->dev;
	uart.port.irq = pci_irq_vector(pdev, 0);
	uart.port.private_data = &lpss->data;
	uart.port.type = PORT_16550A;
	uart.port.iotype = UPIO_MEM;
	uart.port.regshift = 2;
	uart.port.uartclk = lpss->board->base_baud * 16;
	uart.port.flags = UPF_SHARE_IRQ | UPF_FIXED_PORT | UPF_FIXED_TYPE;
	uart.capabilities = UART_CAP_FIFO | UART_CAP_AFE;
	uart.port.mapbase = pci_resource_start(pdev, 0);
	uart.port.membase = pcim_iomap(pdev, 0, 0);
	if (!uart.port.membase)
		return -ENOMEM;

	ret = lpss->board->setup(lpss, &uart.port);
	if (ret)
		return ret;

	dw8250_setup_port(&uart.port);

	ret = lpss8250_dma_setup(lpss, &uart);
	if (ret)
		goto err_exit;

	ret = serial8250_register_8250_port(&uart);
	if (ret < 0)
		goto err_exit;

	lpss->data.line = ret;

	pci_set_drvdata(pdev, lpss);
	return 0;

err_exit:
	if (lpss->board->exit)
		lpss->board->exit(lpss);
	pci_free_irq_vectors(pdev);
	return ret;
}

static void lpss8250_remove(struct pci_dev *pdev)
{
	struct lpss8250 *lpss = pci_get_drvdata(pdev);

	serial8250_unregister_port(lpss->data.line);

	if (lpss->board->exit)
		lpss->board->exit(lpss);
	pci_free_irq_vectors(pdev);
}

static const struct lpss8250_board byt_board = {
	.freq = 100000000,
	.base_baud = 2764800,
	.setup = byt_serial_setup,
};

static const struct lpss8250_board ehl_board = {
	.freq = 200000000,
	.base_baud = 12500000,
	.setup = ehl_serial_setup,
};

static const struct lpss8250_board qrk_board = {
	.freq = 44236800,
	.base_baud = 2764800,
	.setup = qrk_serial_setup,
	.exit = qrk_serial_exit,
};

static const struct pci_device_id pci_ids[] = {
	{ PCI_DEVICE_DATA(INTEL, QRK_UARTx, &qrk_board) },
	{ PCI_DEVICE_DATA(INTEL, EHL_UART0, &ehl_board) },
	{ PCI_DEVICE_DATA(INTEL, EHL_UART1, &ehl_board) },
	{ PCI_DEVICE_DATA(INTEL, EHL_UART2, &ehl_board) },
	{ PCI_DEVICE_DATA(INTEL, EHL_UART3, &ehl_board) },
	{ PCI_DEVICE_DATA(INTEL, EHL_UART4, &ehl_board) },
	{ PCI_DEVICE_DATA(INTEL, EHL_UART5, &ehl_board) },
	{ PCI_DEVICE_DATA(INTEL, BYT_UART1, &byt_board) },
	{ PCI_DEVICE_DATA(INTEL, BYT_UART2, &byt_board) },
	{ PCI_DEVICE_DATA(INTEL, BSW_UART1, &byt_board) },
	{ PCI_DEVICE_DATA(INTEL, BSW_UART2, &byt_board) },
	{ PCI_DEVICE_DATA(INTEL, BDW_UART1, &byt_board) },
	{ PCI_DEVICE_DATA(INTEL, BDW_UART2, &byt_board) },
	{ }
};
MODULE_DEVICE_TABLE(pci, pci_ids);

static struct pci_driver lpss8250_pci_driver = {
	.name           = "8250_lpss",
	.id_table       = pci_ids,
	.probe          = lpss8250_probe,
	.remove         = lpss8250_remove,
};

module_pci_driver(lpss8250_pci_driver);

MODULE_AUTHOR("Intel Corporation");
MODULE_LICENSE("GPL v2");
MODULE_DESCRIPTION("Intel LPSS UART driver");<|MERGE_RESOLUTION|>--- conflicted
+++ resolved
@@ -164,12 +164,9 @@
 	 * matching with the registered General Purpose DMA controllers.
 	 */
 	up->dma = dma;
-<<<<<<< HEAD
-=======
 
 	port->set_termios = dw8250_do_set_termios;
 
->>>>>>> df0cc57e
 	return 0;
 }
 
