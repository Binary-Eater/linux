--- conflicted
+++ resolved
@@ -14038,13 +14038,8 @@
 
 	intel_crtc->cursor_addr = addr;
 
-<<<<<<< HEAD
-update:
-	intel_crtc_update_cursor(crtc, state->visible);
-=======
 	if (crtc->state->active)
 		intel_crtc_update_cursor(crtc, state->visible);
->>>>>>> 3f37b26f
 }
 
 static struct drm_plane *intel_cursor_plane_create(struct drm_device *dev,
