--- conflicted
+++ resolved
@@ -48,11 +48,7 @@
 	 * This is the only exception to the requirement of the object lock
 	 * being held.
 	 */
-<<<<<<< HEAD
-	if (atomic_read(&vma->vm->open))
-=======
 	if (kref_read(&vma->vm->ref))
->>>>>>> 88084a3d
 		assert_object_held_shared(vma->obj);
 }
 
@@ -338,10 +334,6 @@
 		i915_gem_object_put(vw->pinned);
 
 	i915_vm_free_pt_stash(vw->vm, &vw->stash);
-<<<<<<< HEAD
-	i915_vm_put(vw->vm);
-=======
->>>>>>> 88084a3d
 	if (vw->vma_res)
 		i915_vma_resource_put(vw->vma_res);
 }
@@ -534,23 +526,12 @@
 		if (!work->vma_res->bi.pages_rsgt)
 			work->pinned = i915_gem_object_get(vma->obj);
 	} else {
-<<<<<<< HEAD
-		if (vma->obj) {
-			ret = i915_gem_object_wait_moving_fence(vma->obj, true);
-			if (ret) {
-				i915_vma_resource_free(vma->resource);
-				vma->resource = NULL;
-
-				return ret;
-			}
-=======
 		ret = i915_gem_object_wait_moving_fence(vma->obj, true);
 		if (ret) {
 			i915_vma_resource_free(vma->resource);
 			vma->resource = NULL;
 
 			return ret;
->>>>>>> 88084a3d
 		}
 		vma->ops->bind_vma(vma->vm, NULL, vma->resource, cache_level,
 				   bind_flags);
@@ -568,11 +549,7 @@
 	int err;
 
 	if (WARN_ON_ONCE(vma->obj->flags & I915_BO_ALLOC_GPU_ONLY))
-<<<<<<< HEAD
-		return IO_ERR_PTR(-EINVAL);
-=======
 		return IOMEM_ERR_PTR(-EINVAL);
->>>>>>> 88084a3d
 
 	if (!i915_gem_object_is_lmem(vma->obj)) {
 		if (GEM_WARN_ON(!i915_vma_is_map_and_fenceable(vma))) {
@@ -1236,15 +1213,9 @@
 		goto err_sg_alloc;
 
 	st->nents = 0;
-<<<<<<< HEAD
 
 	sg = remap_contiguous_pages(obj, view->partial.offset, count, st, st->sgl);
 
-=======
-
-	sg = remap_contiguous_pages(obj, view->partial.offset, count, st, st->sgl);
-
->>>>>>> 88084a3d
 	sg_mark_end(sg);
 	i915_sg_trim(st); /* Drop any unused tail entries. */
 
@@ -1668,29 +1639,6 @@
 
 static void release_references(struct i915_vma *vma, bool vm_ddestroy)
 {
-<<<<<<< HEAD
-	struct i915_vma *vma = container_of(ref, typeof(*vma), ref);
-
-	i915_vm_put(vma->vm);
-	i915_active_fini(&vma->active);
-	GEM_WARN_ON(vma->resource);
-	i915_vma_free(vma);
-}
-
-static void force_unbind(struct i915_vma *vma)
-{
-	if (!drm_mm_node_allocated(&vma->node))
-		return;
-
-	atomic_and(~I915_VMA_PIN_MASK, &vma->flags);
-	WARN_ON(__i915_vma_unbind(vma));
-	GEM_BUG_ON(drm_mm_node_allocated(&vma->node));
-}
-
-static void release_references(struct i915_vma *vma)
-{
-=======
->>>>>>> 88084a3d
 	struct drm_i915_gem_object *obj = vma->obj;
 	struct intel_gt *gt = vma->vm->gt;
 
@@ -1706,51 +1654,6 @@
 	spin_lock_irq(&gt->closed_lock);
 	__i915_vma_remove_closed(vma);
 	spin_unlock_irq(&gt->closed_lock);
-<<<<<<< HEAD
-
-	__i915_vma_put(vma);
-}
-
-/**
- * i915_vma_destroy_locked - Remove all weak reference to the vma and put
- * the initial reference.
- *
- * This function should be called when it's decided the vma isn't needed
- * anymore. The caller must assure that it doesn't race with another lookup
- * plus destroy, typically by taking an appropriate reference.
- *
- * Current callsites are
- * - __i915_gem_object_pages_fini()
- * - __i915_vm_close() - Blocks the above function by taking a reference on
- * the object.
- * - __i915_vma_parked() - Blocks the above functions by taking an open-count on
- * the vm and a reference on the object.
- *
- * Because of locks taken during destruction, a vma is also guaranteed to
- * stay alive while the following locks are held if it was looked up while
- * holding one of the locks:
- * - vm->mutex
- * - obj->vma.lock
- * - gt->closed_lock
- *
- * A vma user can also temporarily keep the vma alive while holding a vma
- * reference.
- */
-void i915_vma_destroy_locked(struct i915_vma *vma)
-{
-	lockdep_assert_held(&vma->vm->mutex);
-
-	force_unbind(vma);
-	release_references(vma);
-}
-
-void i915_vma_destroy(struct i915_vma *vma)
-{
-	mutex_lock(&vma->vm->mutex);
-	force_unbind(vma);
-	mutex_unlock(&vma->vm->mutex);
-	release_references(vma);
-=======
 
 	if (vm_ddestroy)
 		i915_vm_resv_put(vma->vm);
@@ -1758,7 +1661,6 @@
 	i915_active_fini(&vma->active);
 	GEM_WARN_ON(vma->resource);
 	i915_vma_free(vma);
->>>>>>> 88084a3d
 }
 
 /**
@@ -2016,13 +1918,9 @@
 
 	/* If vm is not open, unbind is a nop. */
 	vma_res->needs_wakeref = i915_vma_is_bound(vma, I915_VMA_GLOBAL_BIND) &&
-<<<<<<< HEAD
-		atomic_read(&vma->vm->open);
-=======
 		kref_read(&vma->vm->ref);
 	vma_res->skip_pte_rewrite = !kref_read(&vma->vm->ref) ||
 		vma->vm->skip_pte_rewrite;
->>>>>>> 88084a3d
 	trace_i915_vma_unbind(vma);
 
 	unbind_fence = i915_vma_resource_unbind(vma_res);
@@ -2178,11 +2076,7 @@
 	if (!obj->mm.rsgt)
 		return -EBUSY;
 
-<<<<<<< HEAD
-	err = dma_resv_reserve_shared(obj->base.resv, 1);
-=======
 	err = dma_resv_reserve_fences(obj->base.resv, 1);
->>>>>>> 88084a3d
 	if (err)
 		return -EBUSY;
 
@@ -2210,11 +2104,7 @@
 		goto out_rpm;
 	}
 
-<<<<<<< HEAD
-	dma_resv_add_shared_fence(obj->base.resv, fence);
-=======
 	dma_resv_add_fence(obj->base.resv, fence, DMA_RESV_USAGE_READ);
->>>>>>> 88084a3d
 	dma_fence_put(fence);
 
 out_rpm:
