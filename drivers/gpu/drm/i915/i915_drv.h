--- conflicted
+++ resolved
@@ -724,15 +724,13 @@
 #define IS_XEHPSDV_GRAPHICS_STEP(__i915, since, until) \
 	(IS_XEHPSDV(__i915) && IS_GRAPHICS_STEP(__i915, since, until))
 
-<<<<<<< HEAD
+#define IS_MTL_GRAPHICS_STEP(__i915, variant, since, until) \
+	(IS_SUBPLATFORM(__i915, INTEL_METEORLAKE, INTEL_SUBPLATFORM_##variant) && \
+	 IS_GRAPHICS_STEP(__i915, since, until))
+
 #define IS_MTL_DISPLAY_STEP(__i915, since, until) \
 	(IS_METEORLAKE(__i915) && \
 	 IS_DISPLAY_STEP(__i915, since, until))
-=======
-#define IS_MTL_GRAPHICS_STEP(__i915, variant, since, until) \
-	(IS_SUBPLATFORM(__i915, INTEL_METEORLAKE, INTEL_SUBPLATFORM_##variant) && \
-	 IS_GRAPHICS_STEP(__i915, since, until))
->>>>>>> 1b929c02
 
 /*
  * DG2 hardware steppings are a bit unusual.  The hardware design was forked to
