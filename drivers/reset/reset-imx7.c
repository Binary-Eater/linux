// SPDX-License-Identifier: GPL-2.0-only
/*
 * Copyright (c) 2017, Impinj, Inc.
 *
 * i.MX7 System Reset Controller (SRC) driver
 *
 * Author: Andrey Smirnov <andrew.smirnov@gmail.com>
 */

#include <linux/mfd/syscon.h>
#include <linux/module.h>
#include <linux/of_device.h>
#include <linux/platform_device.h>
#include <linux/reset-controller.h>
#include <linux/regmap.h>
#include <dt-bindings/reset/imx7-reset.h>
#include <dt-bindings/reset/imx8mq-reset.h>
#include <dt-bindings/reset/imx8mp-reset.h>

struct imx7_src_signal {
	unsigned int offset, bit;
};

struct imx7_src_variant {
	const struct imx7_src_signal *signals;
	unsigned int signals_num;
	struct reset_control_ops ops;
};

struct imx7_src {
	struct reset_controller_dev rcdev;
	struct regmap *regmap;
	const struct imx7_src_signal *signals;
};

enum imx7_src_registers {
	SRC_A7RCR0		= 0x0004,
	SRC_M4RCR		= 0x000c,
	SRC_ERCR		= 0x0014,
	SRC_HSICPHY_RCR		= 0x001c,
	SRC_USBOPHY1_RCR	= 0x0020,
	SRC_USBOPHY2_RCR	= 0x0024,
	SRC_MIPIPHY_RCR		= 0x0028,
	SRC_PCIEPHY_RCR		= 0x002c,
	SRC_DDRC_RCR		= 0x1000,
};

static int imx7_reset_update(struct imx7_src *imx7src,
			     unsigned long id, unsigned int value)
{
	const struct imx7_src_signal *signal = &imx7src->signals[id];

	return regmap_update_bits(imx7src->regmap,
				  signal->offset, signal->bit, value);
}

static const struct imx7_src_signal imx7_src_signals[IMX7_RESET_NUM] = {
	[IMX7_RESET_A7_CORE_POR_RESET0] = { SRC_A7RCR0, BIT(0) },
	[IMX7_RESET_A7_CORE_POR_RESET1] = { SRC_A7RCR0, BIT(1) },
	[IMX7_RESET_A7_CORE_RESET0]     = { SRC_A7RCR0, BIT(4) },
	[IMX7_RESET_A7_CORE_RESET1]	= { SRC_A7RCR0, BIT(5) },
	[IMX7_RESET_A7_DBG_RESET0]	= { SRC_A7RCR0, BIT(8) },
	[IMX7_RESET_A7_DBG_RESET1]	= { SRC_A7RCR0, BIT(9) },
	[IMX7_RESET_A7_ETM_RESET0]	= { SRC_A7RCR0, BIT(12) },
	[IMX7_RESET_A7_ETM_RESET1]	= { SRC_A7RCR0, BIT(13) },
	[IMX7_RESET_A7_SOC_DBG_RESET]	= { SRC_A7RCR0, BIT(20) },
	[IMX7_RESET_A7_L2RESET]		= { SRC_A7RCR0, BIT(21) },
	[IMX7_RESET_SW_M4C_RST]		= { SRC_M4RCR, BIT(1) },
	[IMX7_RESET_SW_M4P_RST]		= { SRC_M4RCR, BIT(2) },
	[IMX7_RESET_EIM_RST]		= { SRC_ERCR, BIT(0) },
	[IMX7_RESET_HSICPHY_PORT_RST]	= { SRC_HSICPHY_RCR, BIT(1) },
	[IMX7_RESET_USBPHY1_POR]	= { SRC_USBOPHY1_RCR, BIT(0) },
	[IMX7_RESET_USBPHY1_PORT_RST]	= { SRC_USBOPHY1_RCR, BIT(1) },
	[IMX7_RESET_USBPHY2_POR]	= { SRC_USBOPHY2_RCR, BIT(0) },
	[IMX7_RESET_USBPHY2_PORT_RST]	= { SRC_USBOPHY2_RCR, BIT(1) },
	[IMX7_RESET_MIPI_PHY_MRST]	= { SRC_MIPIPHY_RCR, BIT(1) },
	[IMX7_RESET_MIPI_PHY_SRST]	= { SRC_MIPIPHY_RCR, BIT(2) },
	[IMX7_RESET_PCIEPHY]		= { SRC_PCIEPHY_RCR, BIT(2) | BIT(1) },
	[IMX7_RESET_PCIEPHY_PERST]	= { SRC_PCIEPHY_RCR, BIT(3) },
	[IMX7_RESET_PCIE_CTRL_APPS_EN]	= { SRC_PCIEPHY_RCR, BIT(6) },
	[IMX7_RESET_PCIE_CTRL_APPS_TURNOFF] = { SRC_PCIEPHY_RCR, BIT(11) },
	[IMX7_RESET_DDRC_PRST]		= { SRC_DDRC_RCR, BIT(0) },
	[IMX7_RESET_DDRC_CORE_RST]	= { SRC_DDRC_RCR, BIT(1) },
};

static struct imx7_src *to_imx7_src(struct reset_controller_dev *rcdev)
{
	return container_of(rcdev, struct imx7_src, rcdev);
}

static int imx7_reset_set(struct reset_controller_dev *rcdev,
			  unsigned long id, bool assert)
{
	struct imx7_src *imx7src = to_imx7_src(rcdev);
	const unsigned int bit = imx7src->signals[id].bit;
	unsigned int value = assert ? bit : 0;

	switch (id) {
	case IMX7_RESET_PCIEPHY:
		/*
		 * wait for more than 10us to release phy g_rst and
		 * btnrst
		 */
		if (!assert)
			udelay(10);
		break;

	case IMX7_RESET_PCIE_CTRL_APPS_EN:
		value = assert ? 0 : bit;
		break;
	}

	return imx7_reset_update(imx7src, id, value);
}

static int imx7_reset_assert(struct reset_controller_dev *rcdev,
			     unsigned long id)
{
	return imx7_reset_set(rcdev, id, true);
}

static int imx7_reset_deassert(struct reset_controller_dev *rcdev,
			       unsigned long id)
{
	return imx7_reset_set(rcdev, id, false);
}

static const struct imx7_src_variant variant_imx7 = {
	.signals = imx7_src_signals,
	.signals_num = ARRAY_SIZE(imx7_src_signals),
	.ops = {
		.assert   = imx7_reset_assert,
		.deassert = imx7_reset_deassert,
	},
};

enum imx8mq_src_registers {
	SRC_A53RCR0		= 0x0004,
	SRC_HDMI_RCR		= 0x0030,
	SRC_DISP_RCR		= 0x0034,
	SRC_GPU_RCR		= 0x0040,
	SRC_VPU_RCR		= 0x0044,
	SRC_PCIE2_RCR		= 0x0048,
	SRC_MIPIPHY1_RCR	= 0x004c,
	SRC_MIPIPHY2_RCR	= 0x0050,
	SRC_DDRC2_RCR		= 0x1004,
};

enum imx8mp_src_registers {
	SRC_SUPERMIX_RCR	= 0x0018,
	SRC_AUDIOMIX_RCR	= 0x001c,
	SRC_MLMIX_RCR		= 0x0028,
	SRC_GPU2D_RCR		= 0x0038,
	SRC_GPU3D_RCR		= 0x003c,
	SRC_VPU_G1_RCR		= 0x0048,
	SRC_VPU_G2_RCR		= 0x004c,
	SRC_VPUVC8KE_RCR	= 0x0050,
	SRC_NOC_RCR		= 0x0054,
};

static const struct imx7_src_signal imx8mq_src_signals[IMX8MQ_RESET_NUM] = {
	[IMX8MQ_RESET_A53_CORE_POR_RESET0]	= { SRC_A53RCR0, BIT(0) },
	[IMX8MQ_RESET_A53_CORE_POR_RESET1]	= { SRC_A53RCR0, BIT(1) },
	[IMX8MQ_RESET_A53_CORE_POR_RESET2]	= { SRC_A53RCR0, BIT(2) },
	[IMX8MQ_RESET_A53_CORE_POR_RESET3]	= { SRC_A53RCR0, BIT(3) },
	[IMX8MQ_RESET_A53_CORE_RESET0]		= { SRC_A53RCR0, BIT(4) },
	[IMX8MQ_RESET_A53_CORE_RESET1]		= { SRC_A53RCR0, BIT(5) },
	[IMX8MQ_RESET_A53_CORE_RESET2]		= { SRC_A53RCR0, BIT(6) },
	[IMX8MQ_RESET_A53_CORE_RESET3]		= { SRC_A53RCR0, BIT(7) },
	[IMX8MQ_RESET_A53_DBG_RESET0]		= { SRC_A53RCR0, BIT(8) },
	[IMX8MQ_RESET_A53_DBG_RESET1]		= { SRC_A53RCR0, BIT(9) },
	[IMX8MQ_RESET_A53_DBG_RESET2]		= { SRC_A53RCR0, BIT(10) },
	[IMX8MQ_RESET_A53_DBG_RESET3]		= { SRC_A53RCR0, BIT(11) },
	[IMX8MQ_RESET_A53_ETM_RESET0]		= { SRC_A53RCR0, BIT(12) },
	[IMX8MQ_RESET_A53_ETM_RESET1]		= { SRC_A53RCR0, BIT(13) },
	[IMX8MQ_RESET_A53_ETM_RESET2]		= { SRC_A53RCR0, BIT(14) },
	[IMX8MQ_RESET_A53_ETM_RESET3]		= { SRC_A53RCR0, BIT(15) },
	[IMX8MQ_RESET_A53_SOC_DBG_RESET]	= { SRC_A53RCR0, BIT(20) },
	[IMX8MQ_RESET_A53_L2RESET]		= { SRC_A53RCR0, BIT(21) },
	[IMX8MQ_RESET_SW_NON_SCLR_M4C_RST]	= { SRC_M4RCR, BIT(0) },
	[IMX8MQ_RESET_SW_M4C_RST]		= { SRC_M4RCR, BIT(1) },
	[IMX8MQ_RESET_SW_M4P_RST]		= { SRC_M4RCR, BIT(2) },
	[IMX8MQ_RESET_M4_ENABLE]		= { SRC_M4RCR, BIT(3) },
	[IMX8MQ_RESET_OTG1_PHY_RESET]		= { SRC_USBOPHY1_RCR, BIT(0) },
	[IMX8MQ_RESET_OTG2_PHY_RESET]		= { SRC_USBOPHY2_RCR, BIT(0) },
	[IMX8MQ_RESET_MIPI_DSI_RESET_BYTE_N]	= { SRC_MIPIPHY_RCR, BIT(1) },
	[IMX8MQ_RESET_MIPI_DSI_RESET_N]		= { SRC_MIPIPHY_RCR, BIT(2) },
	[IMX8MQ_RESET_MIPI_DSI_DPI_RESET_N]	= { SRC_MIPIPHY_RCR, BIT(3) },
	[IMX8MQ_RESET_MIPI_DSI_ESC_RESET_N]	= { SRC_MIPIPHY_RCR, BIT(4) },
	[IMX8MQ_RESET_MIPI_DSI_PCLK_RESET_N]	= { SRC_MIPIPHY_RCR, BIT(5) },
	[IMX8MQ_RESET_PCIEPHY]			= { SRC_PCIEPHY_RCR,
						    BIT(2) | BIT(1) },
	[IMX8MQ_RESET_PCIEPHY_PERST]		= { SRC_PCIEPHY_RCR, BIT(3) },
	[IMX8MQ_RESET_PCIE_CTRL_APPS_EN]	= { SRC_PCIEPHY_RCR, BIT(6) },
	[IMX8MQ_RESET_PCIE_CTRL_APPS_TURNOFF]	= { SRC_PCIEPHY_RCR, BIT(11) },
	[IMX8MQ_RESET_HDMI_PHY_APB_RESET]	= { SRC_HDMI_RCR, BIT(0) },
	[IMX8MQ_RESET_DISP_RESET]		= { SRC_DISP_RCR, BIT(0) },
	[IMX8MQ_RESET_GPU_RESET]		= { SRC_GPU_RCR, BIT(0) },
	[IMX8MQ_RESET_VPU_RESET]		= { SRC_VPU_RCR, BIT(0) },
	[IMX8MQ_RESET_PCIEPHY2]			= { SRC_PCIE2_RCR,
						    BIT(2) | BIT(1) },
	[IMX8MQ_RESET_PCIEPHY2_PERST]		= { SRC_PCIE2_RCR, BIT(3) },
	[IMX8MQ_RESET_PCIE2_CTRL_APPS_EN]	= { SRC_PCIE2_RCR, BIT(6) },
	[IMX8MQ_RESET_PCIE2_CTRL_APPS_TURNOFF]	= { SRC_PCIE2_RCR, BIT(11) },
	[IMX8MQ_RESET_MIPI_CSI1_CORE_RESET]	= { SRC_MIPIPHY1_RCR, BIT(0) },
	[IMX8MQ_RESET_MIPI_CSI1_PHY_REF_RESET]	= { SRC_MIPIPHY1_RCR, BIT(1) },
	[IMX8MQ_RESET_MIPI_CSI1_ESC_RESET]	= { SRC_MIPIPHY1_RCR, BIT(2) },
	[IMX8MQ_RESET_MIPI_CSI2_CORE_RESET]	= { SRC_MIPIPHY2_RCR, BIT(0) },
	[IMX8MQ_RESET_MIPI_CSI2_PHY_REF_RESET]	= { SRC_MIPIPHY2_RCR, BIT(1) },
	[IMX8MQ_RESET_MIPI_CSI2_ESC_RESET]	= { SRC_MIPIPHY2_RCR, BIT(2) },
	[IMX8MQ_RESET_DDRC1_PRST]		= { SRC_DDRC_RCR, BIT(0) },
	[IMX8MQ_RESET_DDRC1_CORE_RESET]		= { SRC_DDRC_RCR, BIT(1) },
	[IMX8MQ_RESET_DDRC1_PHY_RESET]		= { SRC_DDRC_RCR, BIT(2) },
	[IMX8MQ_RESET_DDRC2_PHY_RESET]		= { SRC_DDRC2_RCR, BIT(0) },
	[IMX8MQ_RESET_DDRC2_CORE_RESET]		= { SRC_DDRC2_RCR, BIT(1) },
	[IMX8MQ_RESET_DDRC2_PRST]		= { SRC_DDRC2_RCR, BIT(2) },
};

static int imx8mq_reset_set(struct reset_controller_dev *rcdev,
			    unsigned long id, bool assert)
{
	struct imx7_src *imx7src = to_imx7_src(rcdev);
	const unsigned int bit = imx7src->signals[id].bit;
	unsigned int value = assert ? bit : 0;

	switch (id) {
	case IMX8MQ_RESET_PCIEPHY:
	case IMX8MQ_RESET_PCIEPHY2:
		/*
		 * wait for more than 10us to release phy g_rst and
		 * btnrst
		 */
		if (!assert)
			udelay(10);
		break;

	case IMX8MQ_RESET_PCIE_CTRL_APPS_EN:
<<<<<<< HEAD
	case IMX8MQ_RESET_PCIE2_CTRL_APPS_EN:
	case IMX8MQ_RESET_MIPI_DSI_PCLK_RESET_N:
	case IMX8MQ_RESET_MIPI_DSI_ESC_RESET_N:
	case IMX8MQ_RESET_MIPI_DSI_DPI_RESET_N:
	case IMX8MQ_RESET_MIPI_DSI_RESET_N:
	case IMX8MQ_RESET_MIPI_DSI_RESET_BYTE_N:
=======
	case IMX8MQ_RESET_PCIE2_CTRL_APPS_EN:	/* fallthrough */
	case IMX8MQ_RESET_MIPI_DSI_PCLK_RESET_N:	/* fallthrough */
	case IMX8MQ_RESET_MIPI_DSI_ESC_RESET_N:	/* fallthrough */
	case IMX8MQ_RESET_MIPI_DSI_DPI_RESET_N:	/* fallthrough */
	case IMX8MQ_RESET_MIPI_DSI_RESET_N:	/* fallthrough */
	case IMX8MQ_RESET_MIPI_DSI_RESET_BYTE_N:	/* fallthrough */
	case IMX8MQ_RESET_M4_ENABLE:
>>>>>>> 9f7f2693
		value = assert ? 0 : bit;
		break;
	}

	return imx7_reset_update(imx7src, id, value);
}

static int imx8mq_reset_assert(struct reset_controller_dev *rcdev,
			       unsigned long id)
{
	return imx8mq_reset_set(rcdev, id, true);
}

static int imx8mq_reset_deassert(struct reset_controller_dev *rcdev,
				 unsigned long id)
{
	return imx8mq_reset_set(rcdev, id, false);
}

static const struct imx7_src_variant variant_imx8mq = {
	.signals = imx8mq_src_signals,
	.signals_num = ARRAY_SIZE(imx8mq_src_signals),
	.ops = {
		.assert   = imx8mq_reset_assert,
		.deassert = imx8mq_reset_deassert,
	},
};

static const struct imx7_src_signal imx8mp_src_signals[IMX8MP_RESET_NUM] = {
	[IMX8MP_RESET_A53_CORE_POR_RESET0]	= { SRC_A53RCR0, BIT(0) },
	[IMX8MP_RESET_A53_CORE_POR_RESET1]	= { SRC_A53RCR0, BIT(1) },
	[IMX8MP_RESET_A53_CORE_POR_RESET2]	= { SRC_A53RCR0, BIT(2) },
	[IMX8MP_RESET_A53_CORE_POR_RESET3]	= { SRC_A53RCR0, BIT(3) },
	[IMX8MP_RESET_A53_CORE_RESET0]		= { SRC_A53RCR0, BIT(4) },
	[IMX8MP_RESET_A53_CORE_RESET1]		= { SRC_A53RCR0, BIT(5) },
	[IMX8MP_RESET_A53_CORE_RESET2]		= { SRC_A53RCR0, BIT(6) },
	[IMX8MP_RESET_A53_CORE_RESET3]		= { SRC_A53RCR0, BIT(7) },
	[IMX8MP_RESET_A53_DBG_RESET0]		= { SRC_A53RCR0, BIT(8) },
	[IMX8MP_RESET_A53_DBG_RESET1]		= { SRC_A53RCR0, BIT(9) },
	[IMX8MP_RESET_A53_DBG_RESET2]		= { SRC_A53RCR0, BIT(10) },
	[IMX8MP_RESET_A53_DBG_RESET3]		= { SRC_A53RCR0, BIT(11) },
	[IMX8MP_RESET_A53_ETM_RESET0]		= { SRC_A53RCR0, BIT(12) },
	[IMX8MP_RESET_A53_ETM_RESET1]		= { SRC_A53RCR0, BIT(13) },
	[IMX8MP_RESET_A53_ETM_RESET2]		= { SRC_A53RCR0, BIT(14) },
	[IMX8MP_RESET_A53_ETM_RESET3]		= { SRC_A53RCR0, BIT(15) },
	[IMX8MP_RESET_A53_SOC_DBG_RESET]	= { SRC_A53RCR0, BIT(20) },
	[IMX8MP_RESET_A53_L2RESET]		= { SRC_A53RCR0, BIT(21) },
	[IMX8MP_RESET_SW_NON_SCLR_M7C_RST]	= { SRC_M4RCR, BIT(0) },
	[IMX8MP_RESET_OTG1_PHY_RESET]		= { SRC_USBOPHY1_RCR, BIT(0) },
	[IMX8MP_RESET_OTG2_PHY_RESET]		= { SRC_USBOPHY2_RCR, BIT(0) },
	[IMX8MP_RESET_SUPERMIX_RESET]		= { SRC_SUPERMIX_RCR, BIT(0) },
	[IMX8MP_RESET_AUDIOMIX_RESET]		= { SRC_AUDIOMIX_RCR, BIT(0) },
	[IMX8MP_RESET_MLMIX_RESET]		= { SRC_MLMIX_RCR, BIT(0) },
	[IMX8MP_RESET_PCIEPHY]			= { SRC_PCIEPHY_RCR, BIT(2) },
	[IMX8MP_RESET_PCIEPHY_PERST]		= { SRC_PCIEPHY_RCR, BIT(3) },
	[IMX8MP_RESET_PCIE_CTRL_APPS_EN]	= { SRC_PCIEPHY_RCR, BIT(6) },
	[IMX8MP_RESET_PCIE_CTRL_APPS_TURNOFF]	= { SRC_PCIEPHY_RCR, BIT(11) },
	[IMX8MP_RESET_HDMI_PHY_APB_RESET]	= { SRC_HDMI_RCR, BIT(0) },
	[IMX8MP_RESET_MEDIA_RESET]		= { SRC_DISP_RCR, BIT(0) },
	[IMX8MP_RESET_GPU2D_RESET]		= { SRC_GPU2D_RCR, BIT(0) },
	[IMX8MP_RESET_GPU3D_RESET]		= { SRC_GPU3D_RCR, BIT(0) },
	[IMX8MP_RESET_GPU_RESET]		= { SRC_GPU_RCR, BIT(0) },
	[IMX8MP_RESET_VPU_RESET]		= { SRC_VPU_RCR, BIT(0) },
	[IMX8MP_RESET_VPU_G1_RESET]		= { SRC_VPU_G1_RCR, BIT(0) },
	[IMX8MP_RESET_VPU_G2_RESET]		= { SRC_VPU_G2_RCR, BIT(0) },
	[IMX8MP_RESET_VPUVC8KE_RESET]		= { SRC_VPUVC8KE_RCR, BIT(0) },
	[IMX8MP_RESET_NOC_RESET]		= { SRC_NOC_RCR, BIT(0) },
};

static int imx8mp_reset_set(struct reset_controller_dev *rcdev,
			    unsigned long id, bool assert)
{
	struct imx7_src *imx7src = to_imx7_src(rcdev);
	const unsigned int bit = imx7src->signals[id].bit;
	unsigned int value = assert ? bit : 0;

	switch (id) {
	case IMX8MP_RESET_PCIEPHY:
		/*
		 * wait for more than 10us to release phy g_rst and
		 * btnrst
		 */
		if (!assert)
			udelay(10);
		break;

	case IMX8MP_RESET_PCIE_CTRL_APPS_EN:
		value = assert ? 0 : bit;
		break;
	}

	return imx7_reset_update(imx7src, id, value);
}

static int imx8mp_reset_assert(struct reset_controller_dev *rcdev,
			       unsigned long id)
{
	return imx8mp_reset_set(rcdev, id, true);
}

static int imx8mp_reset_deassert(struct reset_controller_dev *rcdev,
				 unsigned long id)
{
	return imx8mp_reset_set(rcdev, id, false);
}

static const struct imx7_src_variant variant_imx8mp = {
	.signals = imx8mp_src_signals,
	.signals_num = ARRAY_SIZE(imx8mp_src_signals),
	.ops = {
		.assert   = imx8mp_reset_assert,
		.deassert = imx8mp_reset_deassert,
	},
};

static int imx7_reset_probe(struct platform_device *pdev)
{
	struct imx7_src *imx7src;
	struct device *dev = &pdev->dev;
	struct regmap_config config = { .name = "src" };
	const struct imx7_src_variant *variant = of_device_get_match_data(dev);

	imx7src = devm_kzalloc(dev, sizeof(*imx7src), GFP_KERNEL);
	if (!imx7src)
		return -ENOMEM;

	imx7src->signals = variant->signals;
	imx7src->regmap = syscon_node_to_regmap(dev->of_node);
	if (IS_ERR(imx7src->regmap)) {
		dev_err(dev, "Unable to get imx7-src regmap");
		return PTR_ERR(imx7src->regmap);
	}
	regmap_attach_dev(dev, imx7src->regmap, &config);

	imx7src->rcdev.owner     = THIS_MODULE;
	imx7src->rcdev.nr_resets = variant->signals_num;
	imx7src->rcdev.ops       = &variant->ops;
	imx7src->rcdev.of_node   = dev->of_node;

	return devm_reset_controller_register(dev, &imx7src->rcdev);
}

static const struct of_device_id imx7_reset_dt_ids[] = {
	{ .compatible = "fsl,imx7d-src", .data = &variant_imx7 },
	{ .compatible = "fsl,imx8mq-src", .data = &variant_imx8mq },
	{ .compatible = "fsl,imx8mp-src", .data = &variant_imx8mp },
	{ /* sentinel */ },
};
MODULE_DEVICE_TABLE(of, imx7_reset_dt_ids);

static struct platform_driver imx7_reset_driver = {
	.probe	= imx7_reset_probe,
	.driver = {
		.name		= KBUILD_MODNAME,
		.of_match_table	= imx7_reset_dt_ids,
	},
};
module_platform_driver(imx7_reset_driver);

MODULE_AUTHOR("Andrey Smirnov <andrew.smirnov@gmail.com>");
MODULE_DESCRIPTION("NXP i.MX7 reset driver");
MODULE_LICENSE("GPL v2");<|MERGE_RESOLUTION|>--- conflicted
+++ resolved
@@ -235,22 +235,13 @@
 		break;
 
 	case IMX8MQ_RESET_PCIE_CTRL_APPS_EN:
-<<<<<<< HEAD
 	case IMX8MQ_RESET_PCIE2_CTRL_APPS_EN:
 	case IMX8MQ_RESET_MIPI_DSI_PCLK_RESET_N:
 	case IMX8MQ_RESET_MIPI_DSI_ESC_RESET_N:
 	case IMX8MQ_RESET_MIPI_DSI_DPI_RESET_N:
 	case IMX8MQ_RESET_MIPI_DSI_RESET_N:
 	case IMX8MQ_RESET_MIPI_DSI_RESET_BYTE_N:
-=======
-	case IMX8MQ_RESET_PCIE2_CTRL_APPS_EN:	/* fallthrough */
-	case IMX8MQ_RESET_MIPI_DSI_PCLK_RESET_N:	/* fallthrough */
-	case IMX8MQ_RESET_MIPI_DSI_ESC_RESET_N:	/* fallthrough */
-	case IMX8MQ_RESET_MIPI_DSI_DPI_RESET_N:	/* fallthrough */
-	case IMX8MQ_RESET_MIPI_DSI_RESET_N:	/* fallthrough */
-	case IMX8MQ_RESET_MIPI_DSI_RESET_BYTE_N:	/* fallthrough */
 	case IMX8MQ_RESET_M4_ENABLE:
->>>>>>> 9f7f2693
 		value = assert ? 0 : bit;
 		break;
 	}
