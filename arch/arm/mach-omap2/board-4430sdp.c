--- conflicted
+++ resolved
@@ -378,22 +378,6 @@
 	&sdp4430_leds_pwm,
 	&sdp4430_vbat,
 };
-
-<<<<<<< HEAD
-static struct omap_lcd_config sdp4430_lcd_config __initdata = {
-	.ctrl_name	= "internal",
-};
-
-static struct omap_board_config_kernel sdp4430_config[] __initdata = {
-	{ OMAP_TAG_LCD,		&sdp4430_lcd_config },
-};
-=======
-static void __init omap_4430sdp_init_early(void)
-{
-	omap2_init_common_infrastructure();
-	omap2_init_common_devices(NULL, NULL);
-}
->>>>>>> 3e281890
 
 static struct omap_musb_board_data musb_board_data = {
 	.interface_type		= MUSB_INTERFACE_UTMI,
