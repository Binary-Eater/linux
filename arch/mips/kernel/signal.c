--- conflicted
+++ resolved
@@ -428,16 +428,7 @@
 	/* Create the ucontext.	 */
 	err |= __put_user(0, &frame->rs_uc.uc_flags);
 	err |= __put_user(NULL, &frame->rs_uc.uc_link);
-<<<<<<< HEAD
 	err |= __save_altstack(&frame->rs_uc.uc_stack, regs->regs[29]);
-=======
-	err |= __put_user((void __user *)current->sas_ss_sp,
-			  &frame->rs_uc.uc_stack.ss_sp);
-	err |= __put_user(sas_ss_flags(regs->regs[29]),
-			  &frame->rs_uc.uc_stack.ss_flags);
-	err |= __put_user(current->sas_ss_size,
-			  &frame->rs_uc.uc_stack.ss_size);
->>>>>>> edb15d83
 	err |= setup_sigcontext(regs, &frame->rs_uc.uc_mcontext);
 	err |= __copy_to_user(&frame->rs_uc.uc_sigmask, set, sizeof(*set));
 
