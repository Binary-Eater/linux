--- conflicted
+++ resolved
@@ -325,12 +325,6 @@
 	unsigned long stack_page = (unsigned long) task_stack_page(p);
 	int count = 0;
 
-<<<<<<< HEAD
-	if (!p || p == current || task_is_running(p))
-		return 0;
-
-=======
->>>>>>> df0cc57e
 	sp = p->thread.sp;
 	pc = MAKE_PC_FROM_RA(p->thread.ra, p->thread.sp);
 
