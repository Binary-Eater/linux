/* SPDX-License-Identifier: GPL-2.0 */
#ifndef _ASM_GENERIC_CACHEFLUSH_H
#define _ASM_GENERIC_CACHEFLUSH_H
<<<<<<< HEAD
=======

struct mm_struct;
struct vm_area_struct;
struct page;
struct address_space;
>>>>>>> 84569f32

/*
 * The cache doesn't need to be flushed when TLB entries change when
 * the cache is mapped to physical memory, not virtual memory
 */
#ifndef flush_cache_all
static inline void flush_cache_all(void)
{
}
#endif

#ifndef flush_cache_mm
static inline void flush_cache_mm(struct mm_struct *mm)
{
}
#endif

#ifndef flush_cache_dup_mm
static inline void flush_cache_dup_mm(struct mm_struct *mm)
{
}
#endif

#ifndef flush_cache_range
static inline void flush_cache_range(struct vm_area_struct *vma,
				     unsigned long start,
				     unsigned long end)
{
}
#endif

#ifndef flush_cache_page
static inline void flush_cache_page(struct vm_area_struct *vma,
				    unsigned long vmaddr,
				    unsigned long pfn)
{
}
#endif

#ifndef ARCH_IMPLEMENTS_FLUSH_DCACHE_PAGE
static inline void flush_dcache_page(struct page *page)
{
}
#define ARCH_IMPLEMENTS_FLUSH_DCACHE_PAGE 0
#endif


#ifndef flush_dcache_mmap_lock
static inline void flush_dcache_mmap_lock(struct address_space *mapping)
{
}
#endif

#ifndef flush_dcache_mmap_unlock
static inline void flush_dcache_mmap_unlock(struct address_space *mapping)
{
}
#endif

#ifndef flush_icache_range
static inline void flush_icache_range(unsigned long start, unsigned long end)
{
}
#endif

#ifndef flush_icache_user_range
#define flush_icache_user_range flush_icache_range
#endif

#ifndef flush_icache_page
static inline void flush_icache_page(struct vm_area_struct *vma,
				     struct page *page)
{
}
#endif

#ifndef flush_icache_user_page
static inline void flush_icache_user_page(struct vm_area_struct *vma,
					   struct page *page,
					   unsigned long addr, int len)
{
}
#endif

#ifndef flush_cache_vmap
static inline void flush_cache_vmap(unsigned long start, unsigned long end)
{
}
#endif

#ifndef flush_cache_vunmap
static inline void flush_cache_vunmap(unsigned long start, unsigned long end)
{
}
#endif

#ifndef copy_to_user_page
#define copy_to_user_page(vma, page, vaddr, dst, src, len)	\
	do { \
		memcpy(dst, src, len); \
		flush_icache_user_page(vma, page, vaddr, len); \
	} while (0)
#endif

#ifndef copy_from_user_page
#define copy_from_user_page(vma, page, vaddr, dst, src, len) \
	memcpy(dst, src, len)
#endif

#endif /* _ASM_GENERIC_CACHEFLUSH_H */<|MERGE_RESOLUTION|>--- conflicted
+++ resolved
@@ -1,14 +1,11 @@
 /* SPDX-License-Identifier: GPL-2.0 */
 #ifndef _ASM_GENERIC_CACHEFLUSH_H
 #define _ASM_GENERIC_CACHEFLUSH_H
-<<<<<<< HEAD
-=======
 
 struct mm_struct;
 struct vm_area_struct;
 struct page;
 struct address_space;
->>>>>>> 84569f32
 
 /*
  * The cache doesn't need to be flushed when TLB entries change when
