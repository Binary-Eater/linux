--- conflicted
+++ resolved
@@ -513,11 +513,6 @@
 	return mp->m_alloc_set_aside + atomic64_read(&mp->m_allocbt_blks);
 }
 
-<<<<<<< HEAD
-extern int	xfs_mod_fdblocks(struct xfs_mount *mp, int64_t delta,
-				 bool reserved);
-extern int	xfs_mod_frextents(struct xfs_mount *mp, int64_t delta);
-=======
 int xfs_mod_freecounter(struct xfs_mount *mp, struct percpu_counter *counter,
 		int64_t delta, bool rsvd);
 
@@ -532,7 +527,6 @@
 {
 	return xfs_mod_freecounter(mp, &mp->m_frextents, delta, false);
 }
->>>>>>> 88084a3d
 
 extern int	xfs_readsb(xfs_mount_t *, int);
 extern void	xfs_freesb(xfs_mount_t *);
