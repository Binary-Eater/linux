// SPDX-License-Identifier: GPL-2.0
#include <linux/compiler.h>
#include <perf/cpumap.h>
#include <string.h>
#include "cpumap.h"
#include "evlist.h"
#include "evsel.h"
#include "header.h"
#include "machine.h"
#include "util/synthetic-events.h"
#include "tool.h"
#include "tests.h"
#include "debug.h"

static int process_event_unit(struct perf_tool *tool __maybe_unused,
			      union perf_event *event,
			      struct perf_sample *sample __maybe_unused,
			      struct machine *machine __maybe_unused)
{
	struct perf_record_event_update *ev = (struct perf_record_event_update *)event;

	TEST_ASSERT_VAL("wrong id", ev->id == 123);
	TEST_ASSERT_VAL("wrong id", ev->type == PERF_EVENT_UPDATE__UNIT);
	TEST_ASSERT_VAL("wrong unit", !strcmp(ev->data, "KRAVA"));
	return 0;
}

static int process_event_scale(struct perf_tool *tool __maybe_unused,
			       union perf_event *event,
			       struct perf_sample *sample __maybe_unused,
			       struct machine *machine __maybe_unused)
{
	struct perf_record_event_update *ev = (struct perf_record_event_update *)event;
	struct perf_record_event_update_scale *ev_data;

	ev_data = (struct perf_record_event_update_scale *)ev->data;

	TEST_ASSERT_VAL("wrong id", ev->id == 123);
	TEST_ASSERT_VAL("wrong id", ev->type == PERF_EVENT_UPDATE__SCALE);
	TEST_ASSERT_VAL("wrong scale", ev_data->scale == 0.123);
	return 0;
}

struct event_name {
	struct perf_tool tool;
	const char *name;
};

static int process_event_name(struct perf_tool *tool,
			      union perf_event *event,
			      struct perf_sample *sample __maybe_unused,
			      struct machine *machine __maybe_unused)
{
	struct event_name *tmp = container_of(tool, struct event_name, tool);
	struct perf_record_event_update *ev = (struct perf_record_event_update *)event;

	TEST_ASSERT_VAL("wrong id", ev->id == 123);
	TEST_ASSERT_VAL("wrong id", ev->type == PERF_EVENT_UPDATE__NAME);
	TEST_ASSERT_VAL("wrong name", !strcmp(ev->data, tmp->name));
	return 0;
}

static int process_event_cpus(struct perf_tool *tool __maybe_unused,
			      union perf_event *event,
			      struct perf_sample *sample __maybe_unused,
			      struct machine *machine __maybe_unused)
{
	struct perf_record_event_update *ev = (struct perf_record_event_update *)event;
	struct perf_record_event_update_cpus *ev_data;
	struct perf_cpu_map *map;

	ev_data = (struct perf_record_event_update_cpus *) ev->data;

	map = cpu_map__new_data(&ev_data->cpus);

	TEST_ASSERT_VAL("wrong id", ev->id == 123);
	TEST_ASSERT_VAL("wrong type", ev->type == PERF_EVENT_UPDATE__CPUS);
<<<<<<< HEAD
	TEST_ASSERT_VAL("wrong cpus", map->nr == 3);
	TEST_ASSERT_VAL("wrong cpus", map->map[0].cpu == 1);
	TEST_ASSERT_VAL("wrong cpus", map->map[1].cpu == 2);
	TEST_ASSERT_VAL("wrong cpus", map->map[2].cpu == 3);
=======
	TEST_ASSERT_VAL("wrong cpus", perf_cpu_map__nr(map) == 3);
	TEST_ASSERT_VAL("wrong cpus", perf_cpu_map__cpu(map, 0).cpu == 1);
	TEST_ASSERT_VAL("wrong cpus", perf_cpu_map__cpu(map, 1).cpu == 2);
	TEST_ASSERT_VAL("wrong cpus", perf_cpu_map__cpu(map, 2).cpu == 3);
>>>>>>> ed9f4f96
	perf_cpu_map__put(map);
	return 0;
}

static int test__event_update(struct test_suite *test __maybe_unused, int subtest __maybe_unused)
{
	struct evsel *evsel;
	struct event_name tmp;
	struct evlist *evlist = evlist__new_default();

	TEST_ASSERT_VAL("failed to get evlist", evlist);

	evsel = evlist__first(evlist);

	TEST_ASSERT_VAL("failed to allocate ids",
			!perf_evsel__alloc_id(&evsel->core, 1, 1));

	perf_evlist__id_add(&evlist->core, &evsel->core, 0, 0, 123);

	free((char *)evsel->unit);
	evsel->unit = strdup("KRAVA");

	TEST_ASSERT_VAL("failed to synthesize attr update unit",
			!perf_event__synthesize_event_update_unit(NULL, evsel, process_event_unit));

	evsel->scale = 0.123;

	TEST_ASSERT_VAL("failed to synthesize attr update scale",
			!perf_event__synthesize_event_update_scale(NULL, evsel, process_event_scale));

	tmp.name = evsel__name(evsel);

	TEST_ASSERT_VAL("failed to synthesize attr update name",
			!perf_event__synthesize_event_update_name(&tmp.tool, evsel, process_event_name));

	evsel->core.own_cpus = perf_cpu_map__new("1,2,3");

	TEST_ASSERT_VAL("failed to synthesize attr update cpus",
			!perf_event__synthesize_event_update_cpus(&tmp.tool, evsel, process_event_cpus));

	evlist__delete(evlist);
	return 0;
}

DEFINE_SUITE("Synthesize attr update", event_update);<|MERGE_RESOLUTION|>--- conflicted
+++ resolved
@@ -75,17 +75,10 @@
 
 	TEST_ASSERT_VAL("wrong id", ev->id == 123);
 	TEST_ASSERT_VAL("wrong type", ev->type == PERF_EVENT_UPDATE__CPUS);
-<<<<<<< HEAD
-	TEST_ASSERT_VAL("wrong cpus", map->nr == 3);
-	TEST_ASSERT_VAL("wrong cpus", map->map[0].cpu == 1);
-	TEST_ASSERT_VAL("wrong cpus", map->map[1].cpu == 2);
-	TEST_ASSERT_VAL("wrong cpus", map->map[2].cpu == 3);
-=======
 	TEST_ASSERT_VAL("wrong cpus", perf_cpu_map__nr(map) == 3);
 	TEST_ASSERT_VAL("wrong cpus", perf_cpu_map__cpu(map, 0).cpu == 1);
 	TEST_ASSERT_VAL("wrong cpus", perf_cpu_map__cpu(map, 1).cpu == 2);
 	TEST_ASSERT_VAL("wrong cpus", perf_cpu_map__cpu(map, 2).cpu == 3);
->>>>>>> ed9f4f96
 	perf_cpu_map__put(map);
 	return 0;
 }
