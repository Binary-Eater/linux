/*
 * Copyright (C) 2015 Josh Poimboeuf <jpoimboe@redhat.com>
 *
 * This program is free software; you can redistribute it and/or
 * modify it under the terms of the GNU General Public License
 * as published by the Free Software Foundation; either version 2
 * of the License, or (at your option) any later version.
 *
 * This program is distributed in the hope that it will be useful,
 * but WITHOUT ANY WARRANTY; without even the implied warranty of
 * MERCHANTABILITY or FITNESS FOR A PARTICULAR PURPOSE.  See the
 * GNU General Public License for more details.
 *
 * You should have received a copy of the GNU General Public License
 * along with this program; if not, see <http://www.gnu.org/licenses/>.
 */

#include <stdio.h>
#include <stdlib.h>

#define unlikely(cond) (cond)
#include "insn/insn.h"
#include "insn/inat.c"
#include "insn/insn.c"

#include "../../elf.h"
#include "../../arch.h"
#include "../../warn.h"

static unsigned char op_to_cfi_reg[][2] = {
	{CFI_AX, CFI_R8},
	{CFI_CX, CFI_R9},
	{CFI_DX, CFI_R10},
	{CFI_BX, CFI_R11},
	{CFI_SP, CFI_R12},
	{CFI_BP, CFI_R13},
	{CFI_SI, CFI_R14},
	{CFI_DI, CFI_R15},
};

static int is_x86_64(struct elf *elf)
{
	switch (elf->ehdr.e_machine) {
	case EM_X86_64:
		return 1;
	case EM_386:
		return 0;
	default:
		WARN("unexpected ELF machine type %d", elf->ehdr.e_machine);
		return -1;
	}
}

bool arch_callee_saved_reg(unsigned char reg)
{
	switch (reg) {
	case CFI_BP:
	case CFI_BX:
	case CFI_R12:
	case CFI_R13:
	case CFI_R14:
	case CFI_R15:
		return true;

	case CFI_AX:
	case CFI_CX:
	case CFI_DX:
	case CFI_SI:
	case CFI_DI:
	case CFI_SP:
	case CFI_R8:
	case CFI_R9:
	case CFI_R10:
	case CFI_R11:
	case CFI_RA:
	default:
		return false;
	}
}

int arch_decode_instruction(struct elf *elf, struct section *sec,
			    unsigned long offset, unsigned int maxlen,
			    unsigned int *len, unsigned char *type,
			    unsigned long *immediate, struct stack_op *op)
{
	struct insn insn;
	int x86_64, sign;
	unsigned char op1, op2, rex = 0, rex_b = 0, rex_r = 0, rex_w = 0,
		      rex_x = 0, modrm = 0, modrm_mod = 0, modrm_rm = 0,
		      modrm_reg = 0, sib = 0;

	x86_64 = is_x86_64(elf);
	if (x86_64 == -1)
		return -1;

	insn_init(&insn, sec->data->d_buf + offset, maxlen, x86_64);
	insn_get_length(&insn);

	if (!insn_complete(&insn)) {
		WARN_FUNC("can't decode instruction", sec, offset);
		return -1;
	}

	*len = insn.length;
	*type = INSN_OTHER;

	if (insn.vex_prefix.nbytes)
		return 0;

	op1 = insn.opcode.bytes[0];
	op2 = insn.opcode.bytes[1];

	if (insn.rex_prefix.nbytes) {
		rex = insn.rex_prefix.bytes[0];
		rex_w = X86_REX_W(rex) >> 3;
		rex_r = X86_REX_R(rex) >> 2;
		rex_x = X86_REX_X(rex) >> 1;
		rex_b = X86_REX_B(rex);
	}

	if (insn.modrm.nbytes) {
		modrm = insn.modrm.bytes[0];
		modrm_mod = X86_MODRM_MOD(modrm);
		modrm_reg = X86_MODRM_REG(modrm);
		modrm_rm = X86_MODRM_RM(modrm);
	}

	if (insn.sib.nbytes)
		sib = insn.sib.bytes[0];

	switch (op1) {

	case 0x1:
	case 0x29:
		if (rex_w && !rex_b && modrm_mod == 3 && modrm_rm == 4) {

			/* add/sub reg, %rsp */
			*type = INSN_STACK;
			op->src.type = OP_SRC_ADD;
			op->src.reg = op_to_cfi_reg[modrm_reg][rex_r];
			op->dest.type = OP_SRC_REG;
			op->dest.reg = CFI_SP;
		}
		break;

	case 0x50 ... 0x57:

		/* push reg */
		*type = INSN_STACK;
		op->src.type = OP_SRC_REG;
		op->src.reg = op_to_cfi_reg[op1 & 0x7][rex_b];
		op->dest.type = OP_DEST_PUSH;

		break;

	case 0x58 ... 0x5f:

		/* pop reg */
		*type = INSN_STACK;
		op->src.type = OP_SRC_POP;
		op->dest.type = OP_DEST_REG;
		op->dest.reg = op_to_cfi_reg[op1 & 0x7][rex_b];

		break;

	case 0x68:
	case 0x6a:
		/* push immediate */
		*type = INSN_STACK;
		op->src.type = OP_SRC_CONST;
		op->dest.type = OP_DEST_PUSH;
		break;

	case 0x70 ... 0x7f:
		*type = INSN_JUMP_CONDITIONAL;
		break;

	case 0x81:
	case 0x83:
		if (rex != 0x48)
			break;

		if (modrm == 0xe4) {
			/* and imm, %rsp */
			*type = INSN_STACK;
			op->src.type = OP_SRC_AND;
			op->src.reg = CFI_SP;
			op->src.offset = insn.immediate.value;
			op->dest.type = OP_DEST_REG;
			op->dest.reg = CFI_SP;
			break;
		}

		if (modrm == 0xc4)
			sign = 1;
		else if (modrm == 0xec)
			sign = -1;
		else
			break;

		/* add/sub imm, %rsp */
		*type = INSN_STACK;
		op->src.type = OP_SRC_ADD;
		op->src.reg = CFI_SP;
		op->src.offset = insn.immediate.value * sign;
		op->dest.type = OP_DEST_REG;
		op->dest.reg = CFI_SP;
		break;

	case 0x89:
		if (rex == 0x48 && modrm == 0xe5) {

			/* mov %rsp, %rbp */
			*type = INSN_STACK;
			op->src.type = OP_SRC_REG;
			op->src.reg = CFI_SP;
			op->dest.type = OP_DEST_REG;
			op->dest.reg = CFI_BP;
			break;
		}

		if (rex_w && !rex_b && modrm_mod == 3 && modrm_rm == 4) {

			/* mov reg, %rsp */
			*type = INSN_STACK;
			op->src.type = OP_SRC_REG;
			op->src.reg = op_to_cfi_reg[modrm_reg][rex_r];
			op->dest.type = OP_DEST_REG;
			op->dest.reg = CFI_SP;
			break;
		}

		/* fallthrough */
	case 0x88:
		if (!rex_b &&
		    (modrm_mod == 1 || modrm_mod == 2) && modrm_rm == 5) {

			/* mov reg, disp(%rbp) */
			*type = INSN_STACK;
			op->src.type = OP_SRC_REG;
			op->src.reg = op_to_cfi_reg[modrm_reg][rex_r];
			op->dest.type = OP_DEST_REG_INDIRECT;
			op->dest.reg = CFI_BP;
			op->dest.offset = insn.displacement.value;

		} else if (rex_w && !rex_b && modrm_rm == 4 && sib == 0x24) {

			/* mov reg, disp(%rsp) */
			*type = INSN_STACK;
			op->src.type = OP_SRC_REG;
			op->src.reg = op_to_cfi_reg[modrm_reg][rex_r];
			op->dest.type = OP_DEST_REG_INDIRECT;
			op->dest.reg = CFI_SP;
			op->dest.offset = insn.displacement.value;
		}

		break;

	case 0x8b:
		if (rex_w && !rex_b && modrm_mod == 1 && modrm_rm == 5) {

			/* mov disp(%rbp), reg */
			*type = INSN_STACK;
			op->src.type = OP_SRC_REG_INDIRECT;
			op->src.reg = CFI_BP;
			op->src.offset = insn.displacement.value;
			op->dest.type = OP_DEST_REG;
			op->dest.reg = op_to_cfi_reg[modrm_reg][rex_r];

		} else if (rex_w && !rex_b && sib == 0x24 &&
			   modrm_mod != 3 && modrm_rm == 4) {

			/* mov disp(%rsp), reg */
			*type = INSN_STACK;
			op->src.type = OP_SRC_REG_INDIRECT;
			op->src.reg = CFI_SP;
			op->src.offset = insn.displacement.value;
			op->dest.type = OP_DEST_REG;
			op->dest.reg = op_to_cfi_reg[modrm_reg][rex_r];
		}

		break;

	case 0x8d:
		if (sib == 0x24 && rex_w && !rex_b && !rex_x) {

<<<<<<< HEAD
			/* lea disp(%rbp), %rsp */
			*type = INSN_STACK;
			op->src.type = OP_SRC_ADD;
			op->src.reg = CFI_BP;
			op->src.offset = insn.displacement.value;
			op->dest.type = OP_DEST_REG;
			op->dest.reg = CFI_SP;
			break;
		}

		if (rex == 0x48 && (modrm == 0xa4 || modrm == 0x64) &&
		    sib == 0x24) {

			/* lea disp(%rsp), %rsp */
			*type = INSN_STACK;
			op->src.type = OP_SRC_ADD;
			op->src.reg = CFI_SP;
			op->src.offset = insn.displacement.value;
			op->dest.type = OP_DEST_REG;
			op->dest.reg = CFI_SP;
			break;
		}

		if (rex == 0x48 && modrm == 0x2c && sib == 0x24) {

			/* lea (%rsp), %rbp */
			*type = INSN_STACK;
			op->src.type = OP_SRC_REG;
			op->src.reg = CFI_SP;
			op->dest.type = OP_DEST_REG;
			op->dest.reg = CFI_BP;
			break;
		}

		if (rex == 0x4c && modrm == 0x54 && sib == 0x24 &&
		    insn.displacement.value == 8) {

			/*
			 * lea 0x8(%rsp), %r10
			 *
			 * Here r10 is the "drap" pointer, used as a stack
			 * pointer helper when the stack gets realigned.
			 */
=======
			/* lea disp(%rsp), reg */
>>>>>>> dd88a0a0
			*type = INSN_STACK;
			op->src.type = OP_SRC_ADD;
			op->src.reg = CFI_SP;
			op->src.offset = insn.displacement.value;
			op->dest.type = OP_DEST_REG;
			op->dest.reg = op_to_cfi_reg[modrm_reg][rex_r];

		} else if (rex == 0x48 && modrm == 0x65) {

			/* lea disp(%rbp), %rsp */
			*type = INSN_STACK;
			op->src.type = OP_SRC_ADD;
			op->src.reg = CFI_BP;
			op->src.offset = insn.displacement.value;
			op->dest.type = OP_DEST_REG;
			op->dest.reg = CFI_SP;

		} else if (rex == 0x49 && modrm == 0x62 &&
			   insn.displacement.value == -8) {

			/*
			 * lea -0x8(%r10), %rsp
			 *
			 * Restoring rsp back to its original value after a
			 * stack realignment.
			 */
			*type = INSN_STACK;
			op->src.type = OP_SRC_ADD;
			op->src.reg = CFI_R10;
			op->src.offset = -8;
			op->dest.type = OP_DEST_REG;
			op->dest.reg = CFI_SP;

		} else if (rex == 0x49 && modrm == 0x65 &&
			   insn.displacement.value == -16) {

			/*
			 * lea -0x10(%r13), %rsp
			 *
			 * Restoring rsp back to its original value after a
			 * stack realignment.
			 */
			*type = INSN_STACK;
			op->src.type = OP_SRC_ADD;
			op->src.reg = CFI_R13;
			op->src.offset = -16;
			op->dest.type = OP_DEST_REG;
			op->dest.reg = CFI_SP;
		}

		break;

	case 0x8f:
		/* pop to mem */
		*type = INSN_STACK;
		op->src.type = OP_SRC_POP;
		op->dest.type = OP_DEST_MEM;
		break;

	case 0x90:
		*type = INSN_NOP;
		break;

	case 0x9c:
		/* pushf */
		*type = INSN_STACK;
		op->src.type = OP_SRC_CONST;
		op->dest.type = OP_DEST_PUSH;
		break;

	case 0x9d:
		/* popf */
		*type = INSN_STACK;
		op->src.type = OP_SRC_POP;
		op->dest.type = OP_DEST_MEM;
		break;

	case 0x0f:

		if (op2 >= 0x80 && op2 <= 0x8f) {

			*type = INSN_JUMP_CONDITIONAL;

		} else if (op2 == 0x05 || op2 == 0x07 || op2 == 0x34 ||
			   op2 == 0x35) {

			/* sysenter, sysret */
			*type = INSN_CONTEXT_SWITCH;

		} else if (op2 == 0x0b || op2 == 0xb9) {

			/* ud2 */
			*type = INSN_BUG;

		} else if (op2 == 0x0d || op2 == 0x1f) {

			/* nopl/nopw */
			*type = INSN_NOP;

		} else if (op2 == 0xa0 || op2 == 0xa8) {

			/* push fs/gs */
			*type = INSN_STACK;
			op->src.type = OP_SRC_CONST;
			op->dest.type = OP_DEST_PUSH;

		} else if (op2 == 0xa1 || op2 == 0xa9) {

			/* pop fs/gs */
			*type = INSN_STACK;
			op->src.type = OP_SRC_POP;
			op->dest.type = OP_DEST_MEM;
		}

		break;

	case 0xc9:
		/*
		 * leave
		 *
		 * equivalent to:
		 * mov bp, sp
		 * pop bp
		 */
		*type = INSN_STACK;
		op->dest.type = OP_DEST_LEAVE;

		break;

	case 0xe3:
		/* jecxz/jrcxz */
		*type = INSN_JUMP_CONDITIONAL;
		break;

	case 0xe9:
	case 0xeb:
		*type = INSN_JUMP_UNCONDITIONAL;
		break;

	case 0xc2:
	case 0xc3:
		*type = INSN_RETURN;
		break;

	case 0xca: /* retf */
	case 0xcb: /* retf */
	case 0xcf: /* iret */
		*type = INSN_CONTEXT_SWITCH;
		break;

	case 0xe8:
		*type = INSN_CALL;
		break;

	case 0xff:
		if (modrm_reg == 2 || modrm_reg == 3)

			*type = INSN_CALL_DYNAMIC;

		else if (modrm_reg == 4)

			*type = INSN_JUMP_DYNAMIC;

		else if (modrm_reg == 5)

			/* jmpf */
			*type = INSN_CONTEXT_SWITCH;

		else if (modrm_reg == 6) {

			/* push from mem */
			*type = INSN_STACK;
			op->src.type = OP_SRC_CONST;
			op->dest.type = OP_DEST_PUSH;
		}

		break;

	default:
		break;
	}

	*immediate = insn.immediate.nbytes ? insn.immediate.value : 0;

	return 0;
}

void arch_initial_func_cfi_state(struct cfi_state *state)
{
	int i;

	for (i = 0; i < CFI_NUM_REGS; i++) {
		state->regs[i].base = CFI_UNDEFINED;
		state->regs[i].offset = 0;
	}

	/* initial CFA (call frame address) */
	state->cfa.base = CFI_SP;
	state->cfa.offset = 8;

	/* initial RA (return address) */
	state->regs[16].base = CFI_CFA;
	state->regs[16].offset = -8;
}<|MERGE_RESOLUTION|>--- conflicted
+++ resolved
@@ -284,53 +284,7 @@
 	case 0x8d:
 		if (sib == 0x24 && rex_w && !rex_b && !rex_x) {
 
-<<<<<<< HEAD
-			/* lea disp(%rbp), %rsp */
-			*type = INSN_STACK;
-			op->src.type = OP_SRC_ADD;
-			op->src.reg = CFI_BP;
-			op->src.offset = insn.displacement.value;
-			op->dest.type = OP_DEST_REG;
-			op->dest.reg = CFI_SP;
-			break;
-		}
-
-		if (rex == 0x48 && (modrm == 0xa4 || modrm == 0x64) &&
-		    sib == 0x24) {
-
-			/* lea disp(%rsp), %rsp */
-			*type = INSN_STACK;
-			op->src.type = OP_SRC_ADD;
-			op->src.reg = CFI_SP;
-			op->src.offset = insn.displacement.value;
-			op->dest.type = OP_DEST_REG;
-			op->dest.reg = CFI_SP;
-			break;
-		}
-
-		if (rex == 0x48 && modrm == 0x2c && sib == 0x24) {
-
-			/* lea (%rsp), %rbp */
-			*type = INSN_STACK;
-			op->src.type = OP_SRC_REG;
-			op->src.reg = CFI_SP;
-			op->dest.type = OP_DEST_REG;
-			op->dest.reg = CFI_BP;
-			break;
-		}
-
-		if (rex == 0x4c && modrm == 0x54 && sib == 0x24 &&
-		    insn.displacement.value == 8) {
-
-			/*
-			 * lea 0x8(%rsp), %r10
-			 *
-			 * Here r10 is the "drap" pointer, used as a stack
-			 * pointer helper when the stack gets realigned.
-			 */
-=======
 			/* lea disp(%rsp), reg */
->>>>>>> dd88a0a0
 			*type = INSN_STACK;
 			op->src.type = OP_SRC_ADD;
 			op->src.reg = CFI_SP;
