--- conflicted
+++ resolved
@@ -10,21 +10,9 @@
 	__u32 duration = 0, retval;
 	__u64 *result;
 
-<<<<<<< HEAD
-	char prog_name[] = "fexit/bpf_fentry_testX";
-	struct bpf_object *obj = NULL, *pkt_obj;
-	int err, pkt_fd, kfree_skb_fd, i;
-	struct bpf_link *link[6] = {};
-	struct bpf_program *prog[6];
-	__u32 duration = 0, retval;
-	struct bpf_map *data_map;
-	const int zero = 0;
-	u64 result[6];
-=======
 	fexit_skel = fexit_test__open_and_load();
 	if (CHECK(!fexit_skel, "fexit_skel_load", "fexit skeleton failed\n"))
 		goto cleanup;
->>>>>>> 04d5ce62
 
 	err = fexit_test__attach(fexit_skel);
 	if (CHECK(err, "fexit_attach", "fexit attach failed: %d\n", err))
