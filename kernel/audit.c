/* audit.c -- Auditing support
 * Gateway between the kernel (e.g., selinux) and the user-space audit daemon.
 * System-call specific features have moved to auditsc.c
 *
 * Copyright 2003-2007 Red Hat Inc., Durham, North Carolina.
 * All Rights Reserved.
 *
 * This program is free software; you can redistribute it and/or modify
 * it under the terms of the GNU General Public License as published by
 * the Free Software Foundation; either version 2 of the License, or
 * (at your option) any later version.
 *
 * This program is distributed in the hope that it will be useful,
 * but WITHOUT ANY WARRANTY; without even the implied warranty of
 * MERCHANTABILITY or FITNESS FOR A PARTICULAR PURPOSE.  See the
 * GNU General Public License for more details.
 *
 * You should have received a copy of the GNU General Public License
 * along with this program; if not, write to the Free Software
 * Foundation, Inc., 59 Temple Place, Suite 330, Boston, MA  02111-1307  USA
 *
 * Written by Rickard E. (Rik) Faith <faith@redhat.com>
 *
 * Goals: 1) Integrate fully with Security Modules.
 *	  2) Minimal run-time overhead:
 *	     a) Minimal when syscall auditing is disabled (audit_enable=0).
 *	     b) Small when syscall auditing is enabled and no audit record
 *		is generated (defer as much work as possible to record
 *		generation time):
 *		i) context is allocated,
 *		ii) names from getname are stored without a copy, and
 *		iii) inode information stored from path_lookup.
 *	  3) Ability to disable syscall auditing at boot time (audit=0).
 *	  4) Usable by other parts of the kernel (if audit_log* is called,
 *	     then a syscall record will be generated automatically for the
 *	     current syscall).
 *	  5) Netlink interface to user-space.
 *	  6) Support low-overhead kernel-based filtering to minimize the
 *	     information that must be passed to user-space.
 *
 * Example user-space utilities: http://people.redhat.com/sgrubb/audit/
 */

#include <linux/init.h>
#include <asm/types.h>
#include <linux/atomic.h>
#include <linux/mm.h>
#include <linux/export.h>
#include <linux/slab.h>
#include <linux/err.h>
#include <linux/kthread.h>

#include <linux/audit.h>

#include <net/sock.h>
#include <net/netlink.h>
#include <linux/skbuff.h>
#ifdef CONFIG_SECURITY
#include <linux/security.h>
#endif
#include <linux/netlink.h>
#include <linux/freezer.h>
#include <linux/tty.h>
#include <linux/pid_namespace.h>

#include "audit.h"

/* No auditing will take place until audit_initialized == AUDIT_INITIALIZED.
 * (Initialization happens after skb_init is called.) */
#define AUDIT_DISABLED		-1
#define AUDIT_UNINITIALIZED	0
#define AUDIT_INITIALIZED	1
static int	audit_initialized;

#define AUDIT_OFF	0
#define AUDIT_ON	1
#define AUDIT_LOCKED	2
int		audit_enabled;
int		audit_ever_enabled;

EXPORT_SYMBOL_GPL(audit_enabled);

/* Default state when kernel boots without any parameters. */
static int	audit_default;

/* If auditing cannot proceed, audit_failure selects what happens. */
static int	audit_failure = AUDIT_FAIL_PRINTK;

/*
 * If audit records are to be written to the netlink socket, audit_pid
 * contains the pid of the auditd process and audit_nlk_portid contains
 * the portid to use to send netlink messages to that process.
 */
int		audit_pid;
static int	audit_nlk_portid;

/* If audit_rate_limit is non-zero, limit the rate of sending audit records
 * to that number per second.  This prevents DoS attacks, but results in
 * audit records being dropped. */
static int	audit_rate_limit;

/* Number of outstanding audit_buffers allowed. */
static int	audit_backlog_limit = 64;
static int	audit_backlog_wait_time = 60 * HZ;
static int	audit_backlog_wait_overflow = 0;

/* The identity of the user shutting down the audit system. */
kuid_t		audit_sig_uid = INVALID_UID;
pid_t		audit_sig_pid = -1;
u32		audit_sig_sid = 0;

/* Records can be lost in several ways:
   0) [suppressed in audit_alloc]
   1) out of memory in audit_log_start [kmalloc of struct audit_buffer]
   2) out of memory in audit_log_move [alloc_skb]
   3) suppressed due to audit_rate_limit
   4) suppressed due to audit_backlog_limit
*/
static atomic_t    audit_lost = ATOMIC_INIT(0);

/* The netlink socket. */
static struct sock *audit_sock;

/* Hash for inode-based rules */
struct list_head audit_inode_hash[AUDIT_INODE_BUCKETS];

/* The audit_freelist is a list of pre-allocated audit buffers (if more
 * than AUDIT_MAXFREE are in use, the audit buffer is freed instead of
 * being placed on the freelist). */
static DEFINE_SPINLOCK(audit_freelist_lock);
static int	   audit_freelist_count;
static LIST_HEAD(audit_freelist);

static struct sk_buff_head audit_skb_queue;
/* queue of skbs to send to auditd when/if it comes back */
static struct sk_buff_head audit_skb_hold_queue;
static struct task_struct *kauditd_task;
static DECLARE_WAIT_QUEUE_HEAD(kauditd_wait);
static DECLARE_WAIT_QUEUE_HEAD(audit_backlog_wait);

/* Serialize requests from userspace. */
DEFINE_MUTEX(audit_cmd_mutex);

/* AUDIT_BUFSIZ is the size of the temporary buffer used for formatting
 * audit records.  Since printk uses a 1024 byte buffer, this buffer
 * should be at least that large. */
#define AUDIT_BUFSIZ 1024

/* AUDIT_MAXFREE is the number of empty audit_buffers we keep on the
 * audit_freelist.  Doing so eliminates many kmalloc/kfree calls. */
#define AUDIT_MAXFREE  (2*NR_CPUS)

/* The audit_buffer is used when formatting an audit record.  The caller
 * locks briefly to get the record off the freelist or to allocate the
 * buffer, and locks briefly to send the buffer to the netlink layer or
 * to place it on a transmit queue.  Multiple audit_buffers can be in
 * use simultaneously. */
struct audit_buffer {
	struct list_head     list;
	struct sk_buff       *skb;	/* formatted skb ready to send */
	struct audit_context *ctx;	/* NULL or associated context */
	gfp_t		     gfp_mask;
};

struct audit_reply {
	int pid;
	struct sk_buff *skb;
};

static void audit_set_pid(struct audit_buffer *ab, pid_t pid)
{
	if (ab) {
		struct nlmsghdr *nlh = nlmsg_hdr(ab->skb);
		nlh->nlmsg_pid = pid;
	}
}

void audit_panic(const char *message)
{
	switch (audit_failure)
	{
	case AUDIT_FAIL_SILENT:
		break;
	case AUDIT_FAIL_PRINTK:
		if (printk_ratelimit())
			printk(KERN_ERR "audit: %s\n", message);
		break;
	case AUDIT_FAIL_PANIC:
		/* test audit_pid since printk is always losey, why bother? */
		if (audit_pid)
			panic("audit: %s\n", message);
		break;
	}
}

static inline int audit_rate_check(void)
{
	static unsigned long	last_check = 0;
	static int		messages   = 0;
	static DEFINE_SPINLOCK(lock);
	unsigned long		flags;
	unsigned long		now;
	unsigned long		elapsed;
	int			retval	   = 0;

	if (!audit_rate_limit) return 1;

	spin_lock_irqsave(&lock, flags);
	if (++messages < audit_rate_limit) {
		retval = 1;
	} else {
		now     = jiffies;
		elapsed = now - last_check;
		if (elapsed > HZ) {
			last_check = now;
			messages   = 0;
			retval     = 1;
		}
	}
	spin_unlock_irqrestore(&lock, flags);

	return retval;
}

/**
 * audit_log_lost - conditionally log lost audit message event
 * @message: the message stating reason for lost audit message
 *
 * Emit at least 1 message per second, even if audit_rate_check is
 * throttling.
 * Always increment the lost messages counter.
*/
void audit_log_lost(const char *message)
{
	static unsigned long	last_msg = 0;
	static DEFINE_SPINLOCK(lock);
	unsigned long		flags;
	unsigned long		now;
	int			print;

	atomic_inc(&audit_lost);

	print = (audit_failure == AUDIT_FAIL_PANIC || !audit_rate_limit);

	if (!print) {
		spin_lock_irqsave(&lock, flags);
		now = jiffies;
		if (now - last_msg > HZ) {
			print = 1;
			last_msg = now;
		}
		spin_unlock_irqrestore(&lock, flags);
	}

	if (print) {
		if (printk_ratelimit())
			printk(KERN_WARNING
				"audit: audit_lost=%d audit_rate_limit=%d "
				"audit_backlog_limit=%d\n",
				atomic_read(&audit_lost),
				audit_rate_limit,
				audit_backlog_limit);
		audit_panic(message);
	}
}

static int audit_log_config_change(char *function_name, int new, int old,
				   kuid_t loginuid, u32 sessionid, u32 sid,
				   int allow_changes)
{
	struct audit_buffer *ab;
	int rc = 0;

	ab = audit_log_start(NULL, GFP_KERNEL, AUDIT_CONFIG_CHANGE);
	audit_log_format(ab, "%s=%d old=%d auid=%u ses=%u", function_name, new,
			 old, from_kuid(&init_user_ns, loginuid), sessionid);
	if (sid) {
		char *ctx = NULL;
		u32 len;

		rc = security_secid_to_secctx(sid, &ctx, &len);
		if (rc) {
			audit_log_format(ab, " sid=%u", sid);
			allow_changes = 0; /* Something weird, deny request */
		} else {
			audit_log_format(ab, " subj=%s", ctx);
			security_release_secctx(ctx, len);
		}
	}
	audit_log_format(ab, " res=%d", allow_changes);
	audit_log_end(ab);
	return rc;
}

static int audit_do_config_change(char *function_name, int *to_change,
				  int new, kuid_t loginuid, u32 sessionid,
				  u32 sid)
{
	int allow_changes, rc = 0, old = *to_change;

	/* check if we are locked */
	if (audit_enabled == AUDIT_LOCKED)
		allow_changes = 0;
	else
		allow_changes = 1;

	if (audit_enabled != AUDIT_OFF) {
		rc = audit_log_config_change(function_name, new, old, loginuid,
					     sessionid, sid, allow_changes);
		if (rc)
			allow_changes = 0;
	}

	/* If we are allowed, make the change */
	if (allow_changes == 1)
		*to_change = new;
	/* Not allowed, update reason */
	else if (rc == 0)
		rc = -EPERM;
	return rc;
}

static int audit_set_rate_limit(int limit, kuid_t loginuid, u32 sessionid,
				u32 sid)
{
	return audit_do_config_change("audit_rate_limit", &audit_rate_limit,
				      limit, loginuid, sessionid, sid);
}

static int audit_set_backlog_limit(int limit, kuid_t loginuid, u32 sessionid,
				   u32 sid)
{
	return audit_do_config_change("audit_backlog_limit", &audit_backlog_limit,
				      limit, loginuid, sessionid, sid);
}

static int audit_set_enabled(int state, kuid_t loginuid, u32 sessionid, u32 sid)
{
	int rc;
	if (state < AUDIT_OFF || state > AUDIT_LOCKED)
		return -EINVAL;

	rc =  audit_do_config_change("audit_enabled", &audit_enabled, state,
				     loginuid, sessionid, sid);

	if (!rc)
		audit_ever_enabled |= !!state;

	return rc;
}

static int audit_set_failure(int state, kuid_t loginuid, u32 sessionid, u32 sid)
{
	if (state != AUDIT_FAIL_SILENT
	    && state != AUDIT_FAIL_PRINTK
	    && state != AUDIT_FAIL_PANIC)
		return -EINVAL;

	return audit_do_config_change("audit_failure", &audit_failure, state,
				      loginuid, sessionid, sid);
}

/*
 * Queue skbs to be sent to auditd when/if it comes back.  These skbs should
 * already have been sent via prink/syslog and so if these messages are dropped
 * it is not a huge concern since we already passed the audit_log_lost()
 * notification and stuff.  This is just nice to get audit messages during
 * boot before auditd is running or messages generated while auditd is stopped.
 * This only holds messages is audit_default is set, aka booting with audit=1
 * or building your kernel that way.
 */
static void audit_hold_skb(struct sk_buff *skb)
{
	if (audit_default &&
	    skb_queue_len(&audit_skb_hold_queue) < audit_backlog_limit)
		skb_queue_tail(&audit_skb_hold_queue, skb);
	else
		kfree_skb(skb);
}

/*
 * For one reason or another this nlh isn't getting delivered to the userspace
 * audit daemon, just send it to printk.
 */
static void audit_printk_skb(struct sk_buff *skb)
{
	struct nlmsghdr *nlh = nlmsg_hdr(skb);
	char *data = nlmsg_data(nlh);

	if (nlh->nlmsg_type != AUDIT_EOE) {
		if (printk_ratelimit())
			printk(KERN_NOTICE "type=%d %s\n", nlh->nlmsg_type, data);
		else
			audit_log_lost("printk limit exceeded\n");
	}

	audit_hold_skb(skb);
}

static void kauditd_send_skb(struct sk_buff *skb)
{
	int err;
	/* take a reference in case we can't send it and we want to hold it */
	skb_get(skb);
	err = netlink_unicast(audit_sock, skb, audit_nlk_portid, 0);
	if (err < 0) {
		BUG_ON(err != -ECONNREFUSED); /* Shouldn't happen */
		printk(KERN_ERR "audit: *NO* daemon at audit_pid=%d\n", audit_pid);
		audit_log_lost("auditd disappeared\n");
		audit_pid = 0;
		/* we might get lucky and get this in the next auditd */
		audit_hold_skb(skb);
	} else
		/* drop the extra reference if sent ok */
		consume_skb(skb);
}

static int kauditd_thread(void *dummy)
{
	struct sk_buff *skb;

	set_freezable();
	while (!kthread_should_stop()) {
		/*
		 * if auditd just started drain the queue of messages already
		 * sent to syslog/printk.  remember loss here is ok.  we already
		 * called audit_log_lost() if it didn't go out normally.  so the
		 * race between the skb_dequeue and the next check for audit_pid
		 * doesn't matter.
		 *
		 * if you ever find kauditd to be too slow we can get a perf win
		 * by doing our own locking and keeping better track if there
		 * are messages in this queue.  I don't see the need now, but
		 * in 5 years when I want to play with this again I'll see this
		 * note and still have no friggin idea what i'm thinking today.
		 */
		if (audit_default && audit_pid) {
			skb = skb_dequeue(&audit_skb_hold_queue);
			if (unlikely(skb)) {
				while (skb && audit_pid) {
					kauditd_send_skb(skb);
					skb = skb_dequeue(&audit_skb_hold_queue);
				}
			}
		}

		skb = skb_dequeue(&audit_skb_queue);
		wake_up(&audit_backlog_wait);
		if (skb) {
			if (audit_pid)
				kauditd_send_skb(skb);
			else
				audit_printk_skb(skb);
		} else {
			DECLARE_WAITQUEUE(wait, current);
			set_current_state(TASK_INTERRUPTIBLE);
			add_wait_queue(&kauditd_wait, &wait);

			if (!skb_queue_len(&audit_skb_queue)) {
				try_to_freeze();
				schedule();
			}

			__set_current_state(TASK_RUNNING);
			remove_wait_queue(&kauditd_wait, &wait);
		}
	}
	return 0;
}

int audit_send_list(void *_dest)
{
	struct audit_netlink_list *dest = _dest;
	int pid = dest->pid;
	struct sk_buff *skb;

	/* wait for parent to finish and send an ACK */
	mutex_lock(&audit_cmd_mutex);
	mutex_unlock(&audit_cmd_mutex);

	while ((skb = __skb_dequeue(&dest->q)) != NULL)
		netlink_unicast(audit_sock, skb, pid, 0);

	kfree(dest);

	return 0;
}

struct sk_buff *audit_make_reply(int pid, int seq, int type, int done,
				 int multi, const void *payload, int size)
{
	struct sk_buff	*skb;
	struct nlmsghdr	*nlh;
	void		*data;
	int		flags = multi ? NLM_F_MULTI : 0;
	int		t     = done  ? NLMSG_DONE  : type;

	skb = nlmsg_new(size, GFP_KERNEL);
	if (!skb)
		return NULL;

	nlh	= nlmsg_put(skb, pid, seq, t, size, flags);
	if (!nlh)
		goto out_kfree_skb;
	data = nlmsg_data(nlh);
	memcpy(data, payload, size);
	return skb;

out_kfree_skb:
	kfree_skb(skb);
	return NULL;
}

static int audit_send_reply_thread(void *arg)
{
	struct audit_reply *reply = (struct audit_reply *)arg;

	mutex_lock(&audit_cmd_mutex);
	mutex_unlock(&audit_cmd_mutex);

	/* Ignore failure. It'll only happen if the sender goes away,
	   because our timeout is set to infinite. */
	netlink_unicast(audit_sock, reply->skb, reply->pid, 0);
	kfree(reply);
	return 0;
}
/**
 * audit_send_reply - send an audit reply message via netlink
 * @pid: process id to send reply to
 * @seq: sequence number
 * @type: audit message type
 * @done: done (last) flag
 * @multi: multi-part message flag
 * @payload: payload data
 * @size: payload size
 *
 * Allocates an skb, builds the netlink message, and sends it to the pid.
 * No failure notifications.
 */
static void audit_send_reply(int pid, int seq, int type, int done, int multi,
			     const void *payload, int size)
{
	struct sk_buff *skb;
	struct task_struct *tsk;
	struct audit_reply *reply = kmalloc(sizeof(struct audit_reply),
					    GFP_KERNEL);

	if (!reply)
		return;

	skb = audit_make_reply(pid, seq, type, done, multi, payload, size);
	if (!skb)
		goto out;

	reply->pid = pid;
	reply->skb = skb;

	tsk = kthread_run(audit_send_reply_thread, reply, "audit_send_reply");
	if (!IS_ERR(tsk))
		return;
	kfree_skb(skb);
out:
	kfree(reply);
}

/*
 * Check for appropriate CAP_AUDIT_ capabilities on incoming audit
 * control messages.
 */
static int audit_netlink_ok(struct sk_buff *skb, u16 msg_type)
{
	int err = 0;

	/* Only support the initial namespaces for now. */
	if ((current_user_ns() != &init_user_ns) ||
	    (task_active_pid_ns(current) != &init_pid_ns))
		return -EPERM;

	switch (msg_type) {
	case AUDIT_GET:
	case AUDIT_LIST:
	case AUDIT_LIST_RULES:
	case AUDIT_SET:
	case AUDIT_ADD:
	case AUDIT_ADD_RULE:
	case AUDIT_DEL:
	case AUDIT_DEL_RULE:
	case AUDIT_SIGNAL_INFO:
	case AUDIT_TTY_GET:
	case AUDIT_TTY_SET:
	case AUDIT_TRIM:
	case AUDIT_MAKE_EQUIV:
		if (!capable(CAP_AUDIT_CONTROL))
			err = -EPERM;
		break;
	case AUDIT_USER:
	case AUDIT_FIRST_USER_MSG ... AUDIT_LAST_USER_MSG:
	case AUDIT_FIRST_USER_MSG2 ... AUDIT_LAST_USER_MSG2:
		if (!capable(CAP_AUDIT_WRITE))
			err = -EPERM;
		break;
	default:  /* bad msg */
		err = -EINVAL;
	}

	return err;
}

static int audit_log_common_recv_msg(struct audit_buffer **ab, u16 msg_type,
				     kuid_t auid, u32 ses, u32 sid)
{
	int rc = 0;
	char *ctx = NULL;
	u32 len;

	if (!audit_enabled) {
		*ab = NULL;
		return rc;
	}

	*ab = audit_log_start(NULL, GFP_KERNEL, msg_type);
	audit_log_format(*ab, "pid=%d uid=%u auid=%u ses=%u",
			 task_tgid_vnr(current),
			 from_kuid(&init_user_ns, current_uid()),
			 from_kuid(&init_user_ns, auid), ses);
	if (sid) {
		rc = security_secid_to_secctx(sid, &ctx, &len);
		if (rc)
			audit_log_format(*ab, " ssid=%u", sid);
		else {
			audit_log_format(*ab, " subj=%s", ctx);
			security_release_secctx(ctx, len);
		}
	}

	return rc;
}

static int audit_receive_msg(struct sk_buff *skb, struct nlmsghdr *nlh)
{
	u32			seq, sid;
	void			*data;
	struct audit_status	*status_get, status_set;
	int			err;
	struct audit_buffer	*ab;
	u16			msg_type = nlh->nlmsg_type;
	kuid_t			loginuid; /* loginuid of sender */
	u32			sessionid;
	struct audit_sig_info   *sig_data;
	char			*ctx = NULL;
	u32			len;

	err = audit_netlink_ok(skb, msg_type);
	if (err)
		return err;

	/* As soon as there's any sign of userspace auditd,
	 * start kauditd to talk to it */
	if (!kauditd_task)
		kauditd_task = kthread_run(kauditd_thread, NULL, "kauditd");
	if (IS_ERR(kauditd_task)) {
		err = PTR_ERR(kauditd_task);
		kauditd_task = NULL;
		return err;
	}

	loginuid = audit_get_loginuid(current);
	sessionid = audit_get_sessionid(current);
	security_task_getsecid(current, &sid);
	seq  = nlh->nlmsg_seq;
	data = nlmsg_data(nlh);

	switch (msg_type) {
	case AUDIT_GET:
		status_set.enabled	 = audit_enabled;
		status_set.failure	 = audit_failure;
		status_set.pid		 = audit_pid;
		status_set.rate_limit	 = audit_rate_limit;
		status_set.backlog_limit = audit_backlog_limit;
		status_set.lost		 = atomic_read(&audit_lost);
		status_set.backlog	 = skb_queue_len(&audit_skb_queue);
		audit_send_reply(NETLINK_CB(skb).portid, seq, AUDIT_GET, 0, 0,
				 &status_set, sizeof(status_set));
		break;
	case AUDIT_SET:
		if (nlh->nlmsg_len < sizeof(struct audit_status))
			return -EINVAL;
		status_get   = (struct audit_status *)data;
		if (status_get->mask & AUDIT_STATUS_ENABLED) {
			err = audit_set_enabled(status_get->enabled,
						loginuid, sessionid, sid);
			if (err < 0)
				return err;
		}
		if (status_get->mask & AUDIT_STATUS_FAILURE) {
			err = audit_set_failure(status_get->failure,
						loginuid, sessionid, sid);
			if (err < 0)
				return err;
		}
		if (status_get->mask & AUDIT_STATUS_PID) {
			int new_pid = status_get->pid;

			if (audit_enabled != AUDIT_OFF)
				audit_log_config_change("audit_pid", new_pid,
							audit_pid, loginuid,
							sessionid, sid, 1);

			audit_pid = new_pid;
			audit_nlk_portid = NETLINK_CB(skb).portid;
		}
		if (status_get->mask & AUDIT_STATUS_RATE_LIMIT) {
			err = audit_set_rate_limit(status_get->rate_limit,
						   loginuid, sessionid, sid);
			if (err < 0)
				return err;
		}
		if (status_get->mask & AUDIT_STATUS_BACKLOG_LIMIT)
			err = audit_set_backlog_limit(status_get->backlog_limit,
						      loginuid, sessionid, sid);
		break;
	case AUDIT_USER:
	case AUDIT_FIRST_USER_MSG ... AUDIT_LAST_USER_MSG:
	case AUDIT_FIRST_USER_MSG2 ... AUDIT_LAST_USER_MSG2:
		if (!audit_enabled && msg_type != AUDIT_USER_AVC)
			return 0;

		err = audit_filter_user();
		if (err == 1) {
			err = 0;
			if (msg_type == AUDIT_USER_TTY) {
				err = tty_audit_push_task(current, loginuid,
							     sessionid);
				if (err)
					break;
			}
			audit_log_common_recv_msg(&ab, msg_type,
						  loginuid, sessionid, sid);

			if (msg_type != AUDIT_USER_TTY)
				audit_log_format(ab, " msg='%.1024s'",
						 (char *)data);
			else {
				int size;

				audit_log_format(ab, " msg=");
				size = nlmsg_len(nlh);
				if (size > 0 &&
				    ((unsigned char *)data)[size - 1] == '\0')
					size--;
				audit_log_n_untrustedstring(ab, data, size);
			}
			audit_set_pid(ab, NETLINK_CB(skb).pid);
			audit_log_end(ab);
		}
		break;
	case AUDIT_ADD:
	case AUDIT_DEL:
		if (nlmsg_len(nlh) < sizeof(struct audit_rule))
			return -EINVAL;
		if (audit_enabled == AUDIT_LOCKED) {
			audit_log_common_recv_msg(&ab, AUDIT_CONFIG_CHANGE,
						  loginuid, sessionid, sid);

			audit_log_format(ab, " audit_enabled=%d res=0",
					 audit_enabled);
			audit_log_end(ab);
			return -EPERM;
		}
		/* fallthrough */
	case AUDIT_LIST:
<<<<<<< HEAD
		err = audit_receive_filter(msg_type, NETLINK_CB(skb).pid,
					   seq, data, nlmsg_len(nlh),
=======
		err = audit_receive_filter(msg_type, NETLINK_CB(skb).portid,
					   uid, seq, data, nlmsg_len(nlh),
>>>>>>> a3a6cab5
					   loginuid, sessionid, sid);
		break;
	case AUDIT_ADD_RULE:
	case AUDIT_DEL_RULE:
		if (nlmsg_len(nlh) < sizeof(struct audit_rule_data))
			return -EINVAL;
		if (audit_enabled == AUDIT_LOCKED) {
			audit_log_common_recv_msg(&ab, AUDIT_CONFIG_CHANGE,
						  loginuid, sessionid, sid);

			audit_log_format(ab, " audit_enabled=%d res=0",
					 audit_enabled);
			audit_log_end(ab);
			return -EPERM;
		}
		/* fallthrough */
	case AUDIT_LIST_RULES:
<<<<<<< HEAD
		err = audit_receive_filter(msg_type, NETLINK_CB(skb).pid,
					   seq, data, nlmsg_len(nlh),
=======
		err = audit_receive_filter(msg_type, NETLINK_CB(skb).portid,
					   uid, seq, data, nlmsg_len(nlh),
>>>>>>> a3a6cab5
					   loginuid, sessionid, sid);
		break;
	case AUDIT_TRIM:
		audit_trim_trees();

		audit_log_common_recv_msg(&ab, AUDIT_CONFIG_CHANGE,
					  loginuid, sessionid, sid);

		audit_log_format(ab, " op=trim res=1");
		audit_log_end(ab);
		break;
	case AUDIT_MAKE_EQUIV: {
		void *bufp = data;
		u32 sizes[2];
		size_t msglen = nlmsg_len(nlh);
		char *old, *new;

		err = -EINVAL;
		if (msglen < 2 * sizeof(u32))
			break;
		memcpy(sizes, bufp, 2 * sizeof(u32));
		bufp += 2 * sizeof(u32);
		msglen -= 2 * sizeof(u32);
		old = audit_unpack_string(&bufp, &msglen, sizes[0]);
		if (IS_ERR(old)) {
			err = PTR_ERR(old);
			break;
		}
		new = audit_unpack_string(&bufp, &msglen, sizes[1]);
		if (IS_ERR(new)) {
			err = PTR_ERR(new);
			kfree(old);
			break;
		}
		/* OK, here comes... */
		err = audit_tag_tree(old, new);

		audit_log_common_recv_msg(&ab, AUDIT_CONFIG_CHANGE,
					  loginuid, sessionid, sid);

		audit_log_format(ab, " op=make_equiv old=");
		audit_log_untrustedstring(ab, old);
		audit_log_format(ab, " new=");
		audit_log_untrustedstring(ab, new);
		audit_log_format(ab, " res=%d", !err);
		audit_log_end(ab);
		kfree(old);
		kfree(new);
		break;
	}
	case AUDIT_SIGNAL_INFO:
		len = 0;
		if (audit_sig_sid) {
			err = security_secid_to_secctx(audit_sig_sid, &ctx, &len);
			if (err)
				return err;
		}
		sig_data = kmalloc(sizeof(*sig_data) + len, GFP_KERNEL);
		if (!sig_data) {
			if (audit_sig_sid)
				security_release_secctx(ctx, len);
			return -ENOMEM;
		}
		sig_data->uid = from_kuid(&init_user_ns, audit_sig_uid);
		sig_data->pid = audit_sig_pid;
		if (audit_sig_sid) {
			memcpy(sig_data->ctx, ctx, len);
			security_release_secctx(ctx, len);
		}
		audit_send_reply(NETLINK_CB(skb).portid, seq, AUDIT_SIGNAL_INFO,
				0, 0, sig_data, sizeof(*sig_data) + len);
		kfree(sig_data);
		break;
	case AUDIT_TTY_GET: {
		struct audit_tty_status s;
<<<<<<< HEAD
		struct task_struct *tsk = current;

		spin_lock_irq(&tsk->sighand->siglock);
		s.enabled = tsk->signal->audit_tty != 0;
		spin_unlock_irq(&tsk->sighand->siglock);

		audit_send_reply(NETLINK_CB(skb).pid, seq,
				 AUDIT_TTY_GET, 0, 0, &s, sizeof(s));
=======
		struct task_struct *tsk;
		unsigned long flags;

		rcu_read_lock();
		tsk = find_task_by_vpid(pid);
		if (tsk && lock_task_sighand(tsk, &flags)) {
			s.enabled = tsk->signal->audit_tty != 0;
			unlock_task_sighand(tsk, &flags);
		} else
			err = -ESRCH;
		rcu_read_unlock();

		if (!err)
			audit_send_reply(NETLINK_CB(skb).portid, seq,
					 AUDIT_TTY_GET, 0, 0, &s, sizeof(s));
>>>>>>> a3a6cab5
		break;
	}
	case AUDIT_TTY_SET: {
		struct audit_tty_status *s;
		struct task_struct *tsk = current;

		if (nlh->nlmsg_len < sizeof(struct audit_tty_status))
			return -EINVAL;
		s = data;
		if (s->enabled != 0 && s->enabled != 1)
			return -EINVAL;

		spin_lock_irq(&tsk->sighand->siglock);
		tsk->signal->audit_tty = s->enabled != 0;
		spin_unlock_irq(&tsk->sighand->siglock);
		break;
	}
	default:
		err = -EINVAL;
		break;
	}

	return err < 0 ? err : 0;
}

/*
 * Get message from skb.  Each message is processed by audit_receive_msg.
 * Malformed skbs with wrong length are discarded silently.
 */
static void audit_receive_skb(struct sk_buff *skb)
{
	struct nlmsghdr *nlh;
	/*
	 * len MUST be signed for NLMSG_NEXT to be able to dec it below 0
	 * if the nlmsg_len was not aligned
	 */
	int len;
	int err;

	nlh = nlmsg_hdr(skb);
	len = skb->len;

	while (NLMSG_OK(nlh, len)) {
		err = audit_receive_msg(skb, nlh);
		/* if err or if this message says it wants a response */
		if (err || (nlh->nlmsg_flags & NLM_F_ACK))
			netlink_ack(skb, nlh, err);

		nlh = NLMSG_NEXT(nlh, len);
	}
}

/* Receive messages from netlink socket. */
static void audit_receive(struct sk_buff  *skb)
{
	mutex_lock(&audit_cmd_mutex);
	audit_receive_skb(skb);
	mutex_unlock(&audit_cmd_mutex);
}

/* Initialize audit support at boot time. */
static int __init audit_init(void)
{
	int i;
	struct netlink_kernel_cfg cfg = {
		.input	= audit_receive,
	};

	if (audit_initialized == AUDIT_DISABLED)
		return 0;

	printk(KERN_INFO "audit: initializing netlink socket (%s)\n",
	       audit_default ? "enabled" : "disabled");
	audit_sock = netlink_kernel_create(&init_net, NETLINK_AUDIT, &cfg);
	if (!audit_sock)
		audit_panic("cannot initialize netlink socket");
	else
		audit_sock->sk_sndtimeo = MAX_SCHEDULE_TIMEOUT;

	skb_queue_head_init(&audit_skb_queue);
	skb_queue_head_init(&audit_skb_hold_queue);
	audit_initialized = AUDIT_INITIALIZED;
	audit_enabled = audit_default;
	audit_ever_enabled |= !!audit_default;

	audit_log(NULL, GFP_KERNEL, AUDIT_KERNEL, "initialized");

	for (i = 0; i < AUDIT_INODE_BUCKETS; i++)
		INIT_LIST_HEAD(&audit_inode_hash[i]);

	return 0;
}
__initcall(audit_init);

/* Process kernel command-line parameter at boot time.  audit=0 or audit=1. */
static int __init audit_enable(char *str)
{
	audit_default = !!simple_strtol(str, NULL, 0);
	if (!audit_default)
		audit_initialized = AUDIT_DISABLED;

	printk(KERN_INFO "audit: %s", audit_default ? "enabled" : "disabled");

	if (audit_initialized == AUDIT_INITIALIZED) {
		audit_enabled = audit_default;
		audit_ever_enabled |= !!audit_default;
	} else if (audit_initialized == AUDIT_UNINITIALIZED) {
		printk(" (after initialization)");
	} else {
		printk(" (until reboot)");
	}
	printk("\n");

	return 1;
}

__setup("audit=", audit_enable);

static void audit_buffer_free(struct audit_buffer *ab)
{
	unsigned long flags;

	if (!ab)
		return;

	if (ab->skb)
		kfree_skb(ab->skb);

	spin_lock_irqsave(&audit_freelist_lock, flags);
	if (audit_freelist_count > AUDIT_MAXFREE)
		kfree(ab);
	else {
		audit_freelist_count++;
		list_add(&ab->list, &audit_freelist);
	}
	spin_unlock_irqrestore(&audit_freelist_lock, flags);
}

static struct audit_buffer * audit_buffer_alloc(struct audit_context *ctx,
						gfp_t gfp_mask, int type)
{
	unsigned long flags;
	struct audit_buffer *ab = NULL;
	struct nlmsghdr *nlh;

	spin_lock_irqsave(&audit_freelist_lock, flags);
	if (!list_empty(&audit_freelist)) {
		ab = list_entry(audit_freelist.next,
				struct audit_buffer, list);
		list_del(&ab->list);
		--audit_freelist_count;
	}
	spin_unlock_irqrestore(&audit_freelist_lock, flags);

	if (!ab) {
		ab = kmalloc(sizeof(*ab), gfp_mask);
		if (!ab)
			goto err;
	}

	ab->ctx = ctx;
	ab->gfp_mask = gfp_mask;

	ab->skb = nlmsg_new(AUDIT_BUFSIZ, gfp_mask);
	if (!ab->skb)
		goto err;

	nlh = nlmsg_put(ab->skb, 0, 0, type, 0, 0);
	if (!nlh)
		goto out_kfree_skb;

	return ab;

out_kfree_skb:
	kfree_skb(ab->skb);
	ab->skb = NULL;
err:
	audit_buffer_free(ab);
	return NULL;
}

/**
 * audit_serial - compute a serial number for the audit record
 *
 * Compute a serial number for the audit record.  Audit records are
 * written to user-space as soon as they are generated, so a complete
 * audit record may be written in several pieces.  The timestamp of the
 * record and this serial number are used by the user-space tools to
 * determine which pieces belong to the same audit record.  The
 * (timestamp,serial) tuple is unique for each syscall and is live from
 * syscall entry to syscall exit.
 *
 * NOTE: Another possibility is to store the formatted records off the
 * audit context (for those records that have a context), and emit them
 * all at syscall exit.  However, this could delay the reporting of
 * significant errors until syscall exit (or never, if the system
 * halts).
 */
unsigned int audit_serial(void)
{
	static DEFINE_SPINLOCK(serial_lock);
	static unsigned int serial = 0;

	unsigned long flags;
	unsigned int ret;

	spin_lock_irqsave(&serial_lock, flags);
	do {
		ret = ++serial;
	} while (unlikely(!ret));
	spin_unlock_irqrestore(&serial_lock, flags);

	return ret;
}

static inline void audit_get_stamp(struct audit_context *ctx,
				   struct timespec *t, unsigned int *serial)
{
	if (!ctx || !auditsc_get_stamp(ctx, t, serial)) {
		*t = CURRENT_TIME;
		*serial = audit_serial();
	}
}

/* Obtain an audit buffer.  This routine does locking to obtain the
 * audit buffer, but then no locking is required for calls to
 * audit_log_*format.  If the tsk is a task that is currently in a
 * syscall, then the syscall is marked as auditable and an audit record
 * will be written at syscall exit.  If there is no associated task, tsk
 * should be NULL. */

/**
 * audit_log_start - obtain an audit buffer
 * @ctx: audit_context (may be NULL)
 * @gfp_mask: type of allocation
 * @type: audit message type
 *
 * Returns audit_buffer pointer on success or NULL on error.
 *
 * Obtain an audit buffer.  This routine does locking to obtain the
 * audit buffer, but then no locking is required for calls to
 * audit_log_*format.  If the task (ctx) is a task that is currently in a
 * syscall, then the syscall is marked as auditable and an audit record
 * will be written at syscall exit.  If there is no associated task, then
 * task context (ctx) should be NULL.
 */
struct audit_buffer *audit_log_start(struct audit_context *ctx, gfp_t gfp_mask,
				     int type)
{
	struct audit_buffer	*ab	= NULL;
	struct timespec		t;
	unsigned int		uninitialized_var(serial);
	int reserve;
	unsigned long timeout_start = jiffies;

	if (audit_initialized != AUDIT_INITIALIZED)
		return NULL;

	if (unlikely(audit_filter_type(type)))
		return NULL;

	if (gfp_mask & __GFP_WAIT)
		reserve = 0;
	else
		reserve = 5; /* Allow atomic callers to go up to five
				entries over the normal backlog limit */

	while (audit_backlog_limit
	       && skb_queue_len(&audit_skb_queue) > audit_backlog_limit + reserve) {
		if (gfp_mask & __GFP_WAIT && audit_backlog_wait_time
		    && time_before(jiffies, timeout_start + audit_backlog_wait_time)) {

			/* Wait for auditd to drain the queue a little */
			DECLARE_WAITQUEUE(wait, current);
			set_current_state(TASK_INTERRUPTIBLE);
			add_wait_queue(&audit_backlog_wait, &wait);

			if (audit_backlog_limit &&
			    skb_queue_len(&audit_skb_queue) > audit_backlog_limit)
				schedule_timeout(timeout_start + audit_backlog_wait_time - jiffies);

			__set_current_state(TASK_RUNNING);
			remove_wait_queue(&audit_backlog_wait, &wait);
			continue;
		}
		if (audit_rate_check() && printk_ratelimit())
			printk(KERN_WARNING
			       "audit: audit_backlog=%d > "
			       "audit_backlog_limit=%d\n",
			       skb_queue_len(&audit_skb_queue),
			       audit_backlog_limit);
		audit_log_lost("backlog limit exceeded");
		audit_backlog_wait_time = audit_backlog_wait_overflow;
		wake_up(&audit_backlog_wait);
		return NULL;
	}

	ab = audit_buffer_alloc(ctx, gfp_mask, type);
	if (!ab) {
		audit_log_lost("out of memory in audit_log_start");
		return NULL;
	}

	audit_get_stamp(ab->ctx, &t, &serial);

	audit_log_format(ab, "audit(%lu.%03lu:%u): ",
			 t.tv_sec, t.tv_nsec/1000000, serial);
	return ab;
}

/**
 * audit_expand - expand skb in the audit buffer
 * @ab: audit_buffer
 * @extra: space to add at tail of the skb
 *
 * Returns 0 (no space) on failed expansion, or available space if
 * successful.
 */
static inline int audit_expand(struct audit_buffer *ab, int extra)
{
	struct sk_buff *skb = ab->skb;
	int oldtail = skb_tailroom(skb);
	int ret = pskb_expand_head(skb, 0, extra, ab->gfp_mask);
	int newtail = skb_tailroom(skb);

	if (ret < 0) {
		audit_log_lost("out of memory in audit_expand");
		return 0;
	}

	skb->truesize += newtail - oldtail;
	return newtail;
}

/*
 * Format an audit message into the audit buffer.  If there isn't enough
 * room in the audit buffer, more room will be allocated and vsnprint
 * will be called a second time.  Currently, we assume that a printk
 * can't format message larger than 1024 bytes, so we don't either.
 */
static void audit_log_vformat(struct audit_buffer *ab, const char *fmt,
			      va_list args)
{
	int len, avail;
	struct sk_buff *skb;
	va_list args2;

	if (!ab)
		return;

	BUG_ON(!ab->skb);
	skb = ab->skb;
	avail = skb_tailroom(skb);
	if (avail == 0) {
		avail = audit_expand(ab, AUDIT_BUFSIZ);
		if (!avail)
			goto out;
	}
	va_copy(args2, args);
	len = vsnprintf(skb_tail_pointer(skb), avail, fmt, args);
	if (len >= avail) {
		/* The printk buffer is 1024 bytes long, so if we get
		 * here and AUDIT_BUFSIZ is at least 1024, then we can
		 * log everything that printk could have logged. */
		avail = audit_expand(ab,
			max_t(unsigned, AUDIT_BUFSIZ, 1+len-avail));
		if (!avail)
			goto out_va_end;
		len = vsnprintf(skb_tail_pointer(skb), avail, fmt, args2);
	}
	if (len > 0)
		skb_put(skb, len);
out_va_end:
	va_end(args2);
out:
	return;
}

/**
 * audit_log_format - format a message into the audit buffer.
 * @ab: audit_buffer
 * @fmt: format string
 * @...: optional parameters matching @fmt string
 *
 * All the work is done in audit_log_vformat.
 */
void audit_log_format(struct audit_buffer *ab, const char *fmt, ...)
{
	va_list args;

	if (!ab)
		return;
	va_start(args, fmt);
	audit_log_vformat(ab, fmt, args);
	va_end(args);
}

/**
 * audit_log_hex - convert a buffer to hex and append it to the audit skb
 * @ab: the audit_buffer
 * @buf: buffer to convert to hex
 * @len: length of @buf to be converted
 *
 * No return value; failure to expand is silently ignored.
 *
 * This function will take the passed buf and convert it into a string of
 * ascii hex digits. The new string is placed onto the skb.
 */
void audit_log_n_hex(struct audit_buffer *ab, const unsigned char *buf,
		size_t len)
{
	int i, avail, new_len;
	unsigned char *ptr;
	struct sk_buff *skb;
	static const unsigned char *hex = "0123456789ABCDEF";

	if (!ab)
		return;

	BUG_ON(!ab->skb);
	skb = ab->skb;
	avail = skb_tailroom(skb);
	new_len = len<<1;
	if (new_len >= avail) {
		/* Round the buffer request up to the next multiple */
		new_len = AUDIT_BUFSIZ*(((new_len-avail)/AUDIT_BUFSIZ) + 1);
		avail = audit_expand(ab, new_len);
		if (!avail)
			return;
	}

	ptr = skb_tail_pointer(skb);
	for (i=0; i<len; i++) {
		*ptr++ = hex[(buf[i] & 0xF0)>>4]; /* Upper nibble */
		*ptr++ = hex[buf[i] & 0x0F];	  /* Lower nibble */
	}
	*ptr = 0;
	skb_put(skb, len << 1); /* new string is twice the old string */
}

/*
 * Format a string of no more than slen characters into the audit buffer,
 * enclosed in quote marks.
 */
void audit_log_n_string(struct audit_buffer *ab, const char *string,
			size_t slen)
{
	int avail, new_len;
	unsigned char *ptr;
	struct sk_buff *skb;

	if (!ab)
		return;

	BUG_ON(!ab->skb);
	skb = ab->skb;
	avail = skb_tailroom(skb);
	new_len = slen + 3;	/* enclosing quotes + null terminator */
	if (new_len > avail) {
		avail = audit_expand(ab, new_len);
		if (!avail)
			return;
	}
	ptr = skb_tail_pointer(skb);
	*ptr++ = '"';
	memcpy(ptr, string, slen);
	ptr += slen;
	*ptr++ = '"';
	*ptr = 0;
	skb_put(skb, slen + 2);	/* don't include null terminator */
}

/**
 * audit_string_contains_control - does a string need to be logged in hex
 * @string: string to be checked
 * @len: max length of the string to check
 */
int audit_string_contains_control(const char *string, size_t len)
{
	const unsigned char *p;
	for (p = string; p < (const unsigned char *)string + len; p++) {
		if (*p == '"' || *p < 0x21 || *p > 0x7e)
			return 1;
	}
	return 0;
}

/**
 * audit_log_n_untrustedstring - log a string that may contain random characters
 * @ab: audit_buffer
 * @len: length of string (not including trailing null)
 * @string: string to be logged
 *
 * This code will escape a string that is passed to it if the string
 * contains a control character, unprintable character, double quote mark,
 * or a space. Unescaped strings will start and end with a double quote mark.
 * Strings that are escaped are printed in hex (2 digits per char).
 *
 * The caller specifies the number of characters in the string to log, which may
 * or may not be the entire string.
 */
void audit_log_n_untrustedstring(struct audit_buffer *ab, const char *string,
				 size_t len)
{
	if (audit_string_contains_control(string, len))
		audit_log_n_hex(ab, string, len);
	else
		audit_log_n_string(ab, string, len);
}

/**
 * audit_log_untrustedstring - log a string that may contain random characters
 * @ab: audit_buffer
 * @string: string to be logged
 *
 * Same as audit_log_n_untrustedstring(), except that strlen is used to
 * determine string length.
 */
void audit_log_untrustedstring(struct audit_buffer *ab, const char *string)
{
	audit_log_n_untrustedstring(ab, string, strlen(string));
}

/* This is a helper-function to print the escaped d_path */
void audit_log_d_path(struct audit_buffer *ab, const char *prefix,
		      const struct path *path)
{
	char *p, *pathname;

	if (prefix)
		audit_log_format(ab, "%s", prefix);

	/* We will allow 11 spaces for ' (deleted)' to be appended */
	pathname = kmalloc(PATH_MAX+11, ab->gfp_mask);
	if (!pathname) {
		audit_log_string(ab, "<no_memory>");
		return;
	}
	p = d_path(path, pathname, PATH_MAX+11);
	if (IS_ERR(p)) { /* Should never happen since we send PATH_MAX */
		/* FIXME: can we save some information here? */
		audit_log_string(ab, "<too_long>");
	} else
		audit_log_untrustedstring(ab, p);
	kfree(pathname);
}

void audit_log_key(struct audit_buffer *ab, char *key)
{
	audit_log_format(ab, " key=");
	if (key)
		audit_log_untrustedstring(ab, key);
	else
		audit_log_format(ab, "(null)");
}

/**
 * audit_log_link_denied - report a link restriction denial
 * @operation: specific link opreation
 * @link: the path that triggered the restriction
 */
void audit_log_link_denied(const char *operation, struct path *link)
{
	struct audit_buffer *ab;

	ab = audit_log_start(current->audit_context, GFP_KERNEL,
			     AUDIT_ANOM_LINK);
	audit_log_format(ab, "op=%s action=denied", operation);
	audit_log_format(ab, " pid=%d comm=", current->pid);
	audit_log_untrustedstring(ab, current->comm);
	audit_log_d_path(ab, " path=", link);
	audit_log_format(ab, " dev=");
	audit_log_untrustedstring(ab, link->dentry->d_inode->i_sb->s_id);
	audit_log_format(ab, " ino=%lu", link->dentry->d_inode->i_ino);
	audit_log_end(ab);
}

/**
 * audit_log_end - end one audit record
 * @ab: the audit_buffer
 *
 * The netlink_* functions cannot be called inside an irq context, so
 * the audit buffer is placed on a queue and a tasklet is scheduled to
 * remove them from the queue outside the irq context.  May be called in
 * any context.
 */
void audit_log_end(struct audit_buffer *ab)
{
	if (!ab)
		return;
	if (!audit_rate_check()) {
		audit_log_lost("rate limit exceeded");
	} else {
		struct nlmsghdr *nlh = nlmsg_hdr(ab->skb);
		nlh->nlmsg_len = ab->skb->len - NLMSG_SPACE(0);

		if (audit_pid) {
			skb_queue_tail(&audit_skb_queue, ab->skb);
			wake_up_interruptible(&kauditd_wait);
		} else {
			audit_printk_skb(ab->skb);
		}
		ab->skb = NULL;
	}
	audit_buffer_free(ab);
}

/**
 * audit_log - Log an audit record
 * @ctx: audit context
 * @gfp_mask: type of allocation
 * @type: audit message type
 * @fmt: format string to use
 * @...: variable parameters matching the format string
 *
 * This is a convenience function that calls audit_log_start,
 * audit_log_vformat, and audit_log_end.  It may be called
 * in any context.
 */
void audit_log(struct audit_context *ctx, gfp_t gfp_mask, int type,
	       const char *fmt, ...)
{
	struct audit_buffer *ab;
	va_list args;

	ab = audit_log_start(ctx, gfp_mask, type);
	if (ab) {
		va_start(args, fmt);
		audit_log_vformat(ab, fmt, args);
		va_end(args);
		audit_log_end(ab);
	}
}

#ifdef CONFIG_SECURITY
/**
 * audit_log_secctx - Converts and logs SELinux context
 * @ab: audit_buffer
 * @secid: security number
 *
 * This is a helper function that calls security_secid_to_secctx to convert
 * secid to secctx and then adds the (converted) SELinux context to the audit
 * log by calling audit_log_format, thus also preventing leak of internal secid
 * to userspace. If secid cannot be converted audit_panic is called.
 */
void audit_log_secctx(struct audit_buffer *ab, u32 secid)
{
	u32 len;
	char *secctx;

	if (security_secid_to_secctx(secid, &secctx, &len)) {
		audit_panic("Cannot convert secid to context");
	} else {
		audit_log_format(ab, " obj=%s", secctx);
		security_release_secctx(secctx, len);
	}
}
EXPORT_SYMBOL(audit_log_secctx);
#endif

EXPORT_SYMBOL(audit_log_start);
EXPORT_SYMBOL(audit_log_end);
EXPORT_SYMBOL(audit_log_format);
EXPORT_SYMBOL(audit_log);<|MERGE_RESOLUTION|>--- conflicted
+++ resolved
@@ -750,7 +750,7 @@
 					size--;
 				audit_log_n_untrustedstring(ab, data, size);
 			}
-			audit_set_pid(ab, NETLINK_CB(skb).pid);
+			audit_set_pid(ab, NETLINK_CB(skb).portid);
 			audit_log_end(ab);
 		}
 		break;
@@ -769,13 +769,8 @@
 		}
 		/* fallthrough */
 	case AUDIT_LIST:
-<<<<<<< HEAD
-		err = audit_receive_filter(msg_type, NETLINK_CB(skb).pid,
+		err = audit_receive_filter(msg_type, NETLINK_CB(skb).portid,
 					   seq, data, nlmsg_len(nlh),
-=======
-		err = audit_receive_filter(msg_type, NETLINK_CB(skb).portid,
-					   uid, seq, data, nlmsg_len(nlh),
->>>>>>> a3a6cab5
 					   loginuid, sessionid, sid);
 		break;
 	case AUDIT_ADD_RULE:
@@ -793,13 +788,8 @@
 		}
 		/* fallthrough */
 	case AUDIT_LIST_RULES:
-<<<<<<< HEAD
-		err = audit_receive_filter(msg_type, NETLINK_CB(skb).pid,
+		err = audit_receive_filter(msg_type, NETLINK_CB(skb).portid,
 					   seq, data, nlmsg_len(nlh),
-=======
-		err = audit_receive_filter(msg_type, NETLINK_CB(skb).portid,
-					   uid, seq, data, nlmsg_len(nlh),
->>>>>>> a3a6cab5
 					   loginuid, sessionid, sid);
 		break;
 	case AUDIT_TRIM:
@@ -875,32 +865,14 @@
 		break;
 	case AUDIT_TTY_GET: {
 		struct audit_tty_status s;
-<<<<<<< HEAD
 		struct task_struct *tsk = current;
 
 		spin_lock_irq(&tsk->sighand->siglock);
 		s.enabled = tsk->signal->audit_tty != 0;
 		spin_unlock_irq(&tsk->sighand->siglock);
 
-		audit_send_reply(NETLINK_CB(skb).pid, seq,
+		audit_send_reply(NETLINK_CB(skb).portid, seq,
 				 AUDIT_TTY_GET, 0, 0, &s, sizeof(s));
-=======
-		struct task_struct *tsk;
-		unsigned long flags;
-
-		rcu_read_lock();
-		tsk = find_task_by_vpid(pid);
-		if (tsk && lock_task_sighand(tsk, &flags)) {
-			s.enabled = tsk->signal->audit_tty != 0;
-			unlock_task_sighand(tsk, &flags);
-		} else
-			err = -ESRCH;
-		rcu_read_unlock();
-
-		if (!err)
-			audit_send_reply(NETLINK_CB(skb).portid, seq,
-					 AUDIT_TTY_GET, 0, 0, &s, sizeof(s));
->>>>>>> a3a6cab5
 		break;
 	}
 	case AUDIT_TTY_SET: {
